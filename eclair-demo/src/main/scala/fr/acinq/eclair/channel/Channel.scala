package fr.acinq.eclair.channel

import akka.actor.{ActorRef, FSM, LoggingFSM, Props}
import fr.acinq.bitcoin.{OutPoint, _}
import fr.acinq.eclair._
import fr.acinq.eclair.blockchain._
import fr.acinq.eclair.channel.Helpers._
import fr.acinq.eclair.channel.TypeDefs.Change
import fr.acinq.eclair.crypto.ShaChain
import fr.acinq.eclair.router.IRCRouter
import lightning._
import lightning.open_channel.anchor_offer.{WILL_CREATE_ANCHOR, WONT_CREATE_ANCHOR}
import lightning.route_step.Next

import scala.concurrent.ExecutionContext
import scala.util.{Failure, Success, Try}
import scala.concurrent.duration._


/**
  * Created by PM on 20/08/2015.
  */

object Channel {
  def props(them: ActorRef, blockchain: ActorRef, paymentHandler: ActorRef, params: OurChannelParams, theirNodeId: String) = Props(new Channel(them, blockchain, paymentHandler, params, theirNodeId))
}

class Channel(val them: ActorRef, val blockchain: ActorRef, paymentHandler: ActorRef, val params: OurChannelParams, theirNodeId: String) extends LoggingFSM[State, Data] {

  log.info(s"commit pubkey: ${params.commitPubKey}")
  log.info(s"final pubkey: ${params.finalPubKey}")

  context.system.eventStream.publish(ChannelCreated(self, params, theirNodeId))

  import ExecutionContext.Implicits.global

  params.anchorAmount match {
    case None =>
      them ! open_channel(params.delay, Helpers.revocationHash(params.shaSeed, 0), Helpers.revocationHash(params.shaSeed, 1), params.commitPubKey, params.finalPubKey, WONT_CREATE_ANCHOR, Some(params.minDepth), params.initialFeeRate)
      startWith(OPEN_WAIT_FOR_OPEN_NOANCHOR, DATA_OPEN_WAIT_FOR_OPEN(params))
    case _ =>
      them ! open_channel(params.delay, Helpers.revocationHash(params.shaSeed, 0), Helpers.revocationHash(params.shaSeed, 1), params.commitPubKey, params.finalPubKey, WILL_CREATE_ANCHOR, Some(params.minDepth), params.initialFeeRate)
      startWith(OPEN_WAIT_FOR_OPEN_WITHANCHOR, DATA_OPEN_WAIT_FOR_OPEN(params))
  }

  /*
          8888888 888b    888 8888888 88888888888
            888   8888b   888   888       888
            888   88888b  888   888       888
            888   888Y88b 888   888       888
            888   888 Y88b888   888       888
            888   888  Y88888   888       888
            888   888   Y8888   888       888
          8888888 888    Y888 8888888     888
   */

  /*
                              FUNDER                            FUNDEE
                                 | open_channel      open_channel |
                                 |---------------  ---------------|
    OPEN_WAIT_FOR_OPEN_WITHANCHOR|               \/               |OPEN_WAIT_FOR_OPEN_NOANCHOR
                                 |               /\               |
                                 |<--------------  -------------->|
                                 |                                |OPEN_WAIT_FOR_ANCHOR
                                 |  open_anchor                   |
                                 |---------------                 |
         OPEN_WAIT_FOR_COMMIT_SIG|               \                |
                                 |                --------------->|
                                 |                open_commit_sig |
                                 |                ----------------|
                                 |               /                |OPEN_WAITING_THEIRANCHOR
                                 |<--------------                 |
           OPEN_WAITING_OURANCHOR|                                |
                                 |                                |
                                 | open_complete   openu_complete |
                                 |---------------  ---------------|
 OPEN_WAIT_FOR_COMPLETE_OURANCHOR|               \/               |OPEN_WAIT_FOR_COMPLETE_THEIRANCHOR
                                 |               /\               |
                                 |<--------------  -------------->|
                           NORMAL|                                |NORMAL
   */
  when(OPEN_WAIT_FOR_OPEN_NOANCHOR)(handleExceptions {
    case Event(open_channel(delay, theirRevocationHash, theirNextRevocationHash, commitKey, finalKey, WILL_CREATE_ANCHOR, minDepth, initialFeeRate), DATA_OPEN_WAIT_FOR_OPEN(ourParams)) =>
      val theirParams = TheirChannelParams(delay, commitKey, finalKey, minDepth, initialFeeRate)
      goto(OPEN_WAIT_FOR_ANCHOR) using DATA_OPEN_WAIT_FOR_ANCHOR(ourParams, theirParams, theirRevocationHash, theirNextRevocationHash)

    case Event(CMD_CLOSE(_), _) => goto(CLOSED)

    case Event(e@error(problem), _) =>
      log.error(s"peer sent $e, closing connection") // see bolt #2: A node MUST fail the connection if it receives an err message
      goto(CLOSED)
  })

  when(OPEN_WAIT_FOR_OPEN_WITHANCHOR)(handleExceptions {
    case Event(open_channel(delay, theirRevocationHash, theirNextRevocationHash, commitKey, finalKey, WONT_CREATE_ANCHOR, minDepth, initialFeeRate), DATA_OPEN_WAIT_FOR_OPEN(ourParams)) =>
      val theirParams = TheirChannelParams(delay, commitKey, finalKey, minDepth, initialFeeRate)
      log.debug(s"their params: $theirParams")
      blockchain ! MakeAnchor(params.commitPubKey, theirParams.commitPubKey, ourParams.anchorAmount.get)
      stay using DATA_OPEN_WITH_ANCHOR_WAIT_FOR_ANCHOR(ourParams, theirParams, theirRevocationHash, theirNextRevocationHash)

    case Event((anchorTx: Transaction, anchorOutputIndex: Int), DATA_OPEN_WITH_ANCHOR_WAIT_FOR_ANCHOR(ourParams, theirParams, theirRevocationHash, theirNextRevocationHash)) =>
      log.info(s"anchor txid=${anchorTx.txid}")
      val amount = anchorTx.txOut(anchorOutputIndex).amount.toLong
      val theirSpec = CommitmentSpec(Set.empty[Htlc], feeRate = theirParams.initialFeeRate, initial_amount_us_msat = 0, initial_amount_them_msat = amount * 1000, amount_us_msat = 0, amount_them_msat = amount * 1000)
      them ! open_anchor(anchorTx.hash, anchorOutputIndex, amount)
      goto(OPEN_WAIT_FOR_COMMIT_SIG) using DATA_OPEN_WAIT_FOR_COMMIT_SIG(ourParams, theirParams, anchorTx, anchorOutputIndex, TheirCommit(0, theirSpec, BinaryData(""), theirRevocationHash), theirNextRevocationHash)

    case Event(CMD_CLOSE(_), _) => goto(CLOSED)

    case Event(e@error(problem), _) =>
      log.error(s"peer sent $e, closing connection") // see bolt #2: A node MUST fail the connection if it receives an err message
      goto(CLOSED)
  })

  when(OPEN_WAIT_FOR_ANCHOR)(handleExceptions {
    case Event(open_anchor(anchorTxHash, anchorOutputIndex, anchorAmount), DATA_OPEN_WAIT_FOR_ANCHOR(ourParams, theirParams, theirRevocationHash, theirNextRevocationHash)) =>
      val anchorTxid = anchorTxHash.reverse //see https://github.com/ElementsProject/lightning/issues/17

      val anchorOutput = TxOut(Satoshi(anchorAmount), publicKeyScript = Scripts.anchorPubkeyScript(ourParams.commitPubKey, theirParams.commitPubKey))

      // they fund the channel with their anchor tx, so the money is theirs
      val ourSpec = CommitmentSpec(Set.empty[Htlc], feeRate = ourParams.initialFeeRate, initial_amount_them_msat = anchorAmount * 1000, initial_amount_us_msat = 0, amount_them_msat = anchorAmount * 1000, amount_us_msat = 0)
      val theirSpec = CommitmentSpec(Set.empty[Htlc], feeRate = theirParams.initialFeeRate, initial_amount_them_msat = 0, initial_amount_us_msat = anchorAmount * 1000, amount_them_msat = 0, amount_us_msat = anchorAmount * 1000)

      // build and sign their commit tx
      val theirTx = makeTheirTx(ourParams, theirParams, TxIn(OutPoint(anchorTxHash, anchorOutputIndex), Array.emptyByteArray, 0xffffffffL) :: Nil, theirRevocationHash, theirSpec)
      log.info(s"signing their tx: $theirTx")
      val ourSigForThem = sign(ourParams, theirParams, Satoshi(anchorAmount), theirTx)
      them ! open_commit_sig(ourSigForThem)

      // watch the anchor
      blockchain ! WatchConfirmed(self, anchorTxid, ourParams.minDepth, BITCOIN_ANCHOR_DEPTHOK)
      blockchain ! WatchSpent(self, anchorTxid, anchorOutputIndex, 0, BITCOIN_ANCHOR_SPENT)

      // FIXME: ourTx is not signed by them and cannot be published. We won't lose money since they are funding the chanel
      val ourRevocationHash = Helpers.revocationHash(ourParams.shaSeed, 0)
      val ourTx = makeOurTx(ourParams, theirParams, TxIn(OutPoint(anchorTxHash, anchorOutputIndex), Array.emptyByteArray, 0xffffffffL) :: Nil, ourRevocationHash, ourSpec)

      val commitments = Commitments(ourParams, theirParams,
        OurCommit(0, ourSpec, ourTx), TheirCommit(0, theirSpec, theirTx.txid, theirRevocationHash),
        OurChanges(Nil, Nil, Nil), TheirChanges(Nil, Nil), 0L,
        Right(theirNextRevocationHash), anchorOutput, ShaChain.init, new BasicTxDb)
      context.system.eventStream.publish(ChannelIdAssigned(self, commitments.anchorId, anchorAmount))
      goto(OPEN_WAITING_THEIRANCHOR) using DATA_OPEN_WAITING(commitments, None)

    case Event(CMD_CLOSE(_), _) => goto(CLOSED)

    case Event(e@error(problem), _) =>
      log.error(s"peer sent $e, closing connection") // see bolt #2: A node MUST fail the connection if it receives an err message
      goto(CLOSED)
  })

  when(OPEN_WAIT_FOR_COMMIT_SIG)(handleExceptions {
    case Event(open_commit_sig(theirSig), DATA_OPEN_WAIT_FOR_COMMIT_SIG(ourParams, theirParams, anchorTx, anchorOutputIndex, theirCommitment, theirNextRevocationHash)) =>
      val anchorAmount = anchorTx.txOut(anchorOutputIndex).amount
      val theirSpec = theirCommitment.spec
      // we build our commitment tx, sign it and check that it is spendable using the counterparty's sig
      val ourRevocationHash = Helpers.revocationHash(ourParams.shaSeed, 0L)
      val ourSpec = CommitmentSpec(Set.empty[Htlc], feeRate = ourParams.initialFeeRate, initial_amount_us_msat = anchorAmount.toLong * 1000, initial_amount_them_msat = 0, amount_us_msat = anchorAmount.toLong * 1000, amount_them_msat = 0)
      val ourTx = makeOurTx(ourParams, theirParams, TxIn(OutPoint(anchorTx, anchorOutputIndex), Array.emptyByteArray, 0xffffffffL) :: Nil, ourRevocationHash, ourSpec)
      log.info(s"checking our tx: $ourTx")
      val ourSig = sign(ourParams, theirParams, anchorAmount, ourTx)
      val signedTx: Transaction = addSigs(ourParams, theirParams, anchorAmount, ourTx, ourSig, theirSig)
      val anchorOutput = anchorTx.txOut(anchorOutputIndex)
      checksig(ourParams, theirParams, anchorOutput, signedTx) match {
        case Failure(cause) =>
          log.error(cause, "their open_commit_sig message contains an invalid signature")
          them ! error(Some(cause.getMessage))
          // we haven't published anything yet, we can just stop
          goto(CLOSED)
        case Success(_) =>
          blockchain ! WatchConfirmed(self, anchorTx.txid, ourParams.minDepth, BITCOIN_ANCHOR_DEPTHOK)
          blockchain ! WatchSpent(self, anchorTx.txid, anchorOutputIndex, 0, BITCOIN_ANCHOR_SPENT)
          blockchain ! Publish(anchorTx)
          val commitments = Commitments(ourParams, theirParams,
            OurCommit(0, ourSpec, signedTx), theirCommitment,
            OurChanges(Nil, Nil, Nil), TheirChanges(Nil, Nil), 0L,
            Right(theirNextRevocationHash), anchorOutput, ShaChain.init, new BasicTxDb)
          context.system.eventStream.publish(ChannelIdAssigned(self, commitments.anchorId, anchorAmount.amount))
          context.system.eventStream.publish(ChannelSignatureReceived(self, commitments))
          goto(OPEN_WAITING_OURANCHOR) using DATA_OPEN_WAITING(commitments, None)
      }

    case Event(CMD_CLOSE(_), _) => goto(CLOSED)

    case Event(e@error(problem), _) =>
      log.error(s"peer sent $e, closing connection") // see bolt #2: A node MUST fail the connection if it receives an err message
      goto(CLOSED)
  })

  when(OPEN_WAITING_THEIRANCHOR)(handleExceptions {
    case Event(msg@open_complete(blockId_opt), d: DATA_OPEN_WAITING) =>
      log.info(s"received their open_complete, deferring message")
      stay using d.copy(deferred = Some(msg))

    case Event(BITCOIN_ANCHOR_DEPTHOK, d@DATA_OPEN_WAITING(commitments, deferred)) =>
      blockchain ! WatchLost(self, commitments.anchorId, commitments.ourParams.minDepth, BITCOIN_ANCHOR_LOST)
      them ! open_complete(None)
      deferred.map(self ! _)
      //TODO htlcIdx should not be 0 when resuming connection
      goto(OPEN_WAIT_FOR_COMPLETE_THEIRANCHOR) using DATA_NORMAL(commitments, None, Map())

    case Event(BITCOIN_ANCHOR_TIMEOUT, _) =>
      them ! error(Some("Anchor timed out"))
      goto(CLOSED)

    case Event((BITCOIN_ANCHOR_SPENT, tx: Transaction), d: DATA_OPEN_WAITING) if tx.txid == d.commitments.theirCommit.txid =>
      // they are funding the anchor, we have nothing at stake
      log.warning(s"their anchor ${d.commitments.anchorId} was spent, sending error and closing")
      them ! error(Some(s"your anchor ${d.commitments.anchorId} was spent"))
      goto(CLOSED)

    case Event((BITCOIN_ANCHOR_SPENT, _), d: HasCommitments) => handleInformationLeak(d)

    case Event(CMD_CLOSE(_), _) => goto(CLOSED)

    case Event(e@error(problem), _) =>
      log.error(s"peer sent $e, closing connection") // see bolt #2: A node MUST fail the connection if it receives an err message
      goto(CLOSED)
  })

  when(OPEN_WAITING_OURANCHOR)(handleExceptions {
    case Event(msg@open_complete(blockId_opt), d: DATA_OPEN_WAITING) =>
      log.info(s"received their open_complete, deferring message")
      stay using d.copy(deferred = Some(msg))

    case Event(BITCOIN_ANCHOR_DEPTHOK, d@DATA_OPEN_WAITING(commitments, deferred)) =>
      blockchain ! WatchLost(self, commitments.anchorId, commitments.ourParams.minDepth, BITCOIN_ANCHOR_LOST)
      them ! open_complete(None)
      deferred.map(self ! _)
      //TODO htlcIdx should not be 0 when resuming connection
      goto(OPEN_WAIT_FOR_COMPLETE_OURANCHOR) using DATA_NORMAL(commitments, None, Map())

    case Event(BITCOIN_ANCHOR_TIMEOUT, _) =>
      them ! error(Some("Anchor timed out"))
      goto(CLOSED)

    case Event((BITCOIN_ANCHOR_SPENT, _), d: DATA_OPEN_WAITING) => handleInformationLeak(d)

    case Event(cmd: CMD_CLOSE, d: DATA_OPEN_WAITING) =>
      blockchain ! Publish(d.commitments.ourCommit.publishableTx)
      blockchain ! WatchConfirmed(self, d.commitments.ourCommit.publishableTx.txid, d.commitments.ourParams.minDepth, BITCOIN_CLOSE_DONE)
      goto(CLOSING) using DATA_CLOSING(d.commitments, ourCommitPublished = Some(d.commitments.ourCommit.publishableTx))

    case Event(e@error(problem), d: DATA_OPEN_WAITING) =>
      log.error(s"peer sent $e, closing connection") // see bolt #2: A node MUST fail the connection if it receives an err message
      blockchain ! Publish(d.commitments.ourCommit.publishableTx)
      blockchain ! WatchConfirmed(self, d.commitments.ourCommit.publishableTx.txid, d.commitments.ourParams.minDepth, BITCOIN_CLOSE_DONE)
      goto(CLOSING) using DATA_CLOSING(d.commitments, ourCommitPublished = Some(d.commitments.ourCommit.publishableTx))
  })

  when(OPEN_WAIT_FOR_COMPLETE_THEIRANCHOR)(handleExceptions {
    case Event(open_complete(blockid_opt), d: DATA_NORMAL) =>
      Register.create_alias(theirNodeId, d.commitments.anchorId)
      IRCRouter.register(theirNodeId, d.commitments.anchorId)
      goto(NORMAL)

    case Event((BITCOIN_ANCHOR_SPENT, tx: Transaction), d: DATA_NORMAL) if tx.txid == d.commitments.theirCommit.txid =>
      // they are funding the anchor, we have nothing at stake
      log.warning(s"their anchor ${d.commitments.anchorId} was spent, sending error and closing")
      them ! error(Some(s"your anchor ${d.commitments.anchorId} was spent"))
      goto(CLOSED)

    case Event(CMD_CLOSE(_), _) => goto(CLOSED)

    case Event(e@error(problem), _) =>
      log.error(s"peer sent $e, closing connection") // see bolt #2: A node MUST fail the connection if it receives an err message
      goto(CLOSED)
  })

  when(OPEN_WAIT_FOR_COMPLETE_OURANCHOR)(handleExceptions {
    case Event(open_complete(blockid_opt), d: DATA_NORMAL) =>
      Register.create_alias(theirNodeId, d.commitments.anchorId)
      IRCRouter.register(theirNodeId, d.commitments.anchorId)
      goto(NORMAL)

    case Event((BITCOIN_ANCHOR_SPENT, _), d: DATA_NORMAL) => handleInformationLeak(d)

    case Event(cmd: CMD_CLOSE, d: DATA_NORMAL) =>
      blockchain ! Publish(d.commitments.ourCommit.publishableTx)
      blockchain ! WatchConfirmed(self, d.commitments.ourCommit.publishableTx.txid, d.commitments.ourParams.minDepth, BITCOIN_CLOSE_DONE)
      goto(CLOSING) using DATA_CLOSING(d.commitments, ourCommitPublished = Some(d.commitments.ourCommit.publishableTx))

    case Event(e@error(problem), d: DATA_NORMAL) => handleTheirError(e, d)
  })


  /*
          888b     d888        d8888 8888888 888b    888      888      .d88888b.   .d88888b.  8888888b.
          8888b   d8888       d88888   888   8888b   888      888     d88P" "Y88b d88P" "Y88b 888   Y88b
          88888b.d88888      d88P888   888   88888b  888      888     888     888 888     888 888    888
          888Y88888P888     d88P 888   888   888Y88b 888      888     888     888 888     888 888   d88P
          888 Y888P 888    d88P  888   888   888 Y88b888      888     888     888 888     888 8888888P"
          888  Y8P  888   d88P   888   888   888  Y88888      888     888     888 888     888 888
          888   "   888  d8888888888   888   888   Y8888      888     Y88b. .d88P Y88b. .d88P 888
          888       888 d88P     888 8888888 888    Y888      88888888 "Y88888P"   "Y88888P"  888
   */

  when(NORMAL) {
<<<<<<< HEAD
    case Event(c: CMD_ADD_HTLC, d: DATA_NORMAL) if d.ourClearing.isDefined =>
      handleCommandError(sender, new RuntimeException("Cannot sent an update_add_htlc after a close_clearing message"))
      stay

    case Event(c@CMD_ADD_HTLC(amount, rHash, expiry, nodeIds, origin, id_opt), d@DATA_NORMAL(commitments, _)) =>
=======
    case Event(c@CMD_ADD_HTLC(amountMsat, rHash, expiry, route, origin, id_opt, do_commit), d@DATA_NORMAL(commitments, _, downstreams)) =>
>>>>>>> 6ba11d37
      Try(Commitments.sendAdd(commitments, c)) match {
        case Success((commitments1, add)) =>
          if (do_commit) self ! CMD_SIGN
          handleCommandSuccess(sender, add, d.copy(commitments = commitments1, downstreams = downstreams + (add.id -> origin)))
        case Failure(cause) => handleCommandError(sender, cause)
      }

    case Event(add@update_add_htlc(htlcId, amount, rHash, expiry, nodeIds), d@DATA_NORMAL(commitments, _, _)) =>
      Try(Commitments.receiveAdd(commitments, add)) match {
<<<<<<< HEAD
        case Success(commitments1) => stay using d.copy(commitments = commitments1)
        case Failure(cause) => handleOurError(cause, d)
=======
        case Success(commitments1) =>
          commitments1.ourParams.autoSignInterval.map(interval => context.system.scheduler.scheduleOnce(interval, self, CMD_SIGN))
          stay using d.copy(commitments = commitments1)
        case Failure(cause) => handleUnicloseError(cause, d)
>>>>>>> 6ba11d37
      }

    case Event(c@CMD_FULFILL_HTLC(id, r, do_commit), d: DATA_NORMAL) =>
      Try(Commitments.sendFulfill(d.commitments, c)) match {
        case Success((commitments1, fulfill)) =>
          if (do_commit) self ! CMD_SIGN
          handleCommandSuccess(sender, fulfill, d.copy(commitments = commitments1))
        case Failure(cause) => handleCommandError(sender, cause)
      }

    case Event(fulfill@update_fulfill_htlc(id, r), d@DATA_NORMAL(commitments, _, downstreams)) =>
      Try(Commitments.receiveFulfill(d.commitments, fulfill)) match {
<<<<<<< HEAD
        case Success(commitments1) => stay using d.copy(commitments = commitments1)
        case Failure(cause) => handleOurError(cause, d)
=======
        case Success(commitments1) =>
          propagateDownstream(Right(fulfill), downstreams)
          commitments1.ourParams.autoSignInterval.map(interval => context.system.scheduler.scheduleOnce(interval, self, CMD_SIGN))
          stay using d.copy(commitments = commitments1, downstreams = downstreams - id)
        case Failure(cause) => handleUnicloseError(cause, d)
>>>>>>> 6ba11d37
      }

    case Event(c@CMD_FAIL_HTLC(id, reason, do_commit), d: DATA_NORMAL) =>
      Try(Commitments.sendFail(d.commitments, c)) match {
        case Success((commitments1, fail)) =>
          if (do_commit) self ! CMD_SIGN
          handleCommandSuccess(sender, fail, d.copy(commitments = commitments1))
        case Failure(cause) => handleCommandError(sender, cause)
      }

    case Event(fail@update_fail_htlc(id, reason), d@DATA_NORMAL(commitments, _, downstreams)) =>
      Try(Commitments.receiveFail(d.commitments, fail)) match {
<<<<<<< HEAD
        case Success(commitments1) => stay using d.copy(commitments = commitments1)
        case Failure(cause) => handleOurError(cause, d)
=======
        case Success(commitments1) =>
          propagateDownstream(Left(fail), downstreams)
          commitments1.ourParams.autoSignInterval.map(interval => context.system.scheduler.scheduleOnce(interval, self, CMD_SIGN))
          stay using d.copy(commitments = commitments1, downstreams = downstreams - id)
        case Failure(cause) => handleUnicloseError(cause, d)
>>>>>>> 6ba11d37
      }

    case Event(CMD_SIGN, d: DATA_NORMAL) if d.commitments.theirNextCommitInfo.isLeft =>
      //TODO : this is a temporary fix
      log.info(s"already in the process of signing, delaying CMD_SIGN")
      import scala.concurrent.ExecutionContext.Implicits.global
      context.system.scheduler.scheduleOnce(100 milliseconds, self, CMD_SIGN)
      stay

    case Event(CMD_SIGN, d: DATA_NORMAL) if !Commitments.weHaveChanges(d.commitments) =>
      // nothing to sign, just ignoring
      log.info("ignoring CMD_SIGN (nothing to sign)")
      stay()

    case Event(CMD_SIGN, d: DATA_NORMAL) =>
      Try(Commitments.sendCommit(d.commitments)) match {
        case Success((commitments1, commit)) => handleCommandSuccess(sender, commit, d.copy(commitments = commitments1))
        case Failure(cause) => handleCommandError(sender, cause)
      }

    case Event(msg@update_commit(theirSig), d: DATA_NORMAL) =>
      Try(Commitments.receiveCommit(d.commitments, msg)) match {
        case Success((commitments1, revocation)) =>
          them ! revocation
          // now that we have their sig, we should propagate the htlcs newly received
          (commitments1.ourCommit.spec.htlcs -- d.commitments.ourCommit.spec.htlcs)
            .filter(_.direction == IN)
            .foreach(htlc => propagateUpstream(htlc.add, d.commitments.anchorId))
          context.system.eventStream.publish(ChannelSignatureReceived(self, commitments1))
          stay using d.copy(commitments = commitments1)
        case Failure(cause) => handleOurError(cause, d)
      }

    case Event(msg@update_revocation(revocationPreimage, nextRevocationHash), d: DATA_NORMAL) =>
      // we received a revocation because we sent a signature
      // => all our changes have been acked
      Try(Commitments.receiveRevocation(d.commitments, msg)) match {
        case Success(commitments1) =>
          stay using d.copy(commitments = commitments1)
        case Failure(cause) => handleOurError(cause, d)
      }

    case Event(CMD_CLOSE(scriptPubKeyOpt), d: DATA_NORMAL) =>
      if (d.ourClearing.isDefined) {
        sender ! "closing already in progress"
        stay
      } else {
        val ourScriptPubKey: BinaryData = scriptPubKeyOpt.getOrElse {
          log.info(s"our final tx can be redeemed with ${Base58Check.encode(Base58.Prefix.SecretKeyTestnet, d.commitments.ourParams.finalPrivKey)}")
          Script.write(Scripts.pay2pkh(d.commitments.ourParams.finalPubKey))
        }
        val ourCloseClearing = close_clearing(ourScriptPubKey)
        them ! ourCloseClearing
        stay using d.copy(ourClearing = Some(ourCloseClearing))
      }

    case Event(theirClearing@close_clearing(theirScriptPubKey), d@DATA_NORMAL(commitments, ourClearingOpt, downstreams)) =>
      val ourClearing: close_clearing = ourClearingOpt.getOrElse {
        val ourScriptPubKey: BinaryData = Script.write(Scripts.pay2pkh(commitments.ourParams.finalPubKey))
        log.info(s"our final tx can be redeemed with ${Base58Check.encode(Base58.Prefix.SecretKeyTestnet, d.commitments.ourParams.finalPrivKey)}")
        val c = close_clearing(ourScriptPubKey)
        them ! c
        c
      }
      if (commitments.hasNoPendingHtlcs) {
        val (_, ourCloseSig) = makeFinalTx(commitments, ourClearing.scriptPubkey, theirScriptPubKey)
        them ! ourCloseSig
        goto(NEGOTIATING) using DATA_NEGOTIATING(commitments, ourClearing, theirClearing, ourCloseSig)
      } else {
        goto(CLEARING) using DATA_CLEARING(commitments, ourClearing, theirClearing, downstreams)
      }

    case Event((BITCOIN_ANCHOR_SPENT, tx: Transaction), d: DATA_NORMAL) if tx.txid == d.commitments.theirCommit.txid => handleTheirSpentCurrent(tx, d)

    case Event((BITCOIN_ANCHOR_SPENT, tx: Transaction), d: DATA_NORMAL) => handleTheirSpentOther(tx, d)

    case Event(e@error(problem), d: DATA_NORMAL) => handleTheirError(e, d)

  }

  /*
           .d8888b.  888      .d88888b.   .d8888b. 8888888 888b    888  .d8888b.
          d88P  Y88b 888     d88P" "Y88b d88P  Y88b  888   8888b   888 d88P  Y88b
          888    888 888     888     888 Y88b.       888   88888b  888 888    888
          888        888     888     888  "Y888b.    888   888Y88b 888 888
          888        888     888     888     "Y88b.  888   888 Y88b888 888  88888
          888    888 888     888     888       "888  888   888  Y88888 888    888
          Y88b  d88P 888     Y88b. .d88P Y88b  d88P  888   888   Y8888 Y88b  d88P
           "Y8888P"  88888888 "Y88888P"   "Y8888P" 8888888 888    Y888  "Y8888P88
   */

  when(CLEARING) {
    case Event(c@CMD_FULFILL_HTLC(id, r, do_commit), d: DATA_CLEARING) =>
      Try(Commitments.sendFulfill(d.commitments, c)) match {
        case Success((commitments1, fulfill)) => handleCommandSuccess(sender, fulfill, d.copy(commitments = commitments1))
        case Failure(cause) => handleCommandError(sender, cause)
      }

    case Event(fulfill@update_fulfill_htlc(id, r), d: DATA_CLEARING) =>
      Try(Commitments.receiveFulfill(d.commitments, fulfill)) match {
<<<<<<< HEAD
        case Success(commitments1) => stay using d.copy(commitments = commitments1)
        case Failure(cause) => handleOurError(cause, d)
=======
        case Success(commitments1) =>
          propagateDownstream(Right(fulfill), d.downstreams)
          stay using d.copy(commitments = commitments1, downstreams = d.downstreams - id)
        case Failure(cause) => handleUnicloseError(cause, d)
>>>>>>> 6ba11d37
      }

    case Event(c@CMD_FAIL_HTLC(id, reason, do_commit), d: DATA_CLEARING) =>
      Try(Commitments.sendFail(d.commitments, c)) match {
        case Success((commitments1, fail)) => handleCommandSuccess(sender, fail, d.copy(commitments = commitments1))
        case Failure(cause) => handleCommandError(sender, cause)
      }

    case Event(fail@update_fail_htlc(id, reason), d: DATA_CLEARING) =>
      Try(Commitments.receiveFail(d.commitments, fail)) match {
<<<<<<< HEAD
        case Success(commitments1) => stay using d.copy(commitments = commitments1)
        case Failure(cause) => handleOurError(cause, d)
=======
        case Success(commitments1) =>
          propagateDownstream(Left(fail), d.downstreams)
          stay using d.copy(commitments = commitments1, downstreams = d.downstreams - id)
        case Failure(cause) => handleUnicloseError(cause, d)
>>>>>>> 6ba11d37
      }

    case Event(CMD_SIGN, d: DATA_CLEARING) if d.commitments.theirNextCommitInfo.isLeft =>
      //TODO : this is a temporary fix
      log.info(s"already in the process of signing, delaying CMD_SIGN")
      import scala.concurrent.ExecutionContext.Implicits.global
      context.system.scheduler.scheduleOnce(100 milliseconds, self, CMD_SIGN)
      stay

    case Event(CMD_SIGN, d: DATA_CLEARING) if !Commitments.weHaveChanges(d.commitments) =>
      // nothing to sign, just ignoring
      log.info("ignoring CMD_SIGN (nothing to sign)")
      stay()

    case Event(CMD_SIGN, d: DATA_CLEARING) =>
      Try(Commitments.sendCommit(d.commitments)) match {
        case Success((commitments1, commit)) => handleCommandSuccess(sender, commit, d.copy(commitments = commitments1))
        case Failure(cause) => handleCommandError(sender, cause)
      }

    case Event(msg@update_commit(theirSig), d@DATA_CLEARING(commitments, ourClearing, theirClearing, _)) =>
      // TODO : we might have to propagate htlcs upstream depending on the outcome of https://github.com/ElementsProject/lightning/issues/29
      Try(Commitments.receiveCommit(d.commitments, msg)) match {
        case Success((commitments1, revocation)) if commitments1.hasNoPendingHtlcs =>
          them ! revocation
          val (_, ourCloseSig) = makeFinalTx(commitments1, ourClearing.scriptPubkey, theirClearing.scriptPubkey)
          them ! ourCloseSig
          goto(NEGOTIATING) using DATA_NEGOTIATING(commitments1, ourClearing, theirClearing, ourCloseSig)
        case Success((commitments1, revocation)) =>
          them ! revocation
          stay using d.copy(commitments = commitments1)
        case Failure(cause) => handleOurError(cause, d)
      }

    case Event(msg@update_revocation(revocationPreimage, nextRevocationHash), d@DATA_CLEARING(commitments, ourClearing, theirClearing, _)) =>
      // we received a revocation because we sent a signature
      // => all our changes have been acked
      Try(Commitments.receiveRevocation(d.commitments, msg)) match {
        case Success(commitments1) if commitments1.hasNoPendingHtlcs =>
          val (finalTx, ourCloseSig) = makeFinalTx(commitments1, ourClearing.scriptPubkey, theirClearing.scriptPubkey)
          them ! ourCloseSig
          goto(NEGOTIATING) using DATA_NEGOTIATING(commitments1, ourClearing, theirClearing, ourCloseSig)
        case Success(commitments1) =>
          stay using d.copy(commitments = commitments1)
        case Failure(cause) => handleOurError(cause, d)
      }

    case Event((BITCOIN_ANCHOR_SPENT, tx: Transaction), d: DATA_CLEARING) if tx.txid == d.commitments.theirCommit.txid => handleTheirSpentCurrent(tx, d)

    case Event((BITCOIN_ANCHOR_SPENT, tx: Transaction), d: DATA_CLEARING) => handleTheirSpentOther(tx, d)

    case Event(e@error(problem), d: DATA_CLEARING) => handleTheirError(e, d)
  }

  when(NEGOTIATING) {
    case Event(close_signature(theirCloseFee, theirSig), d: DATA_NEGOTIATING) if theirCloseFee == d.ourSignature.closeFee =>
      checkCloseSignature(theirSig, Satoshi(theirCloseFee), d) match {
        case Success(signedTx) =>
          blockchain ! Publish(signedTx)
          blockchain ! WatchConfirmed(self, signedTx.txid, d.commitments.ourParams.minDepth, BITCOIN_CLOSE_DONE)
          goto(CLOSING) using DATA_CLOSING(d.commitments, ourSignature = Some(d.ourSignature), mutualClosePublished = Some(signedTx))
        case Failure(cause) =>
          log.error(cause, "cannot verify their close signature")
          throw new RuntimeException("cannot verify their close signature", cause)
      }

    case Event(close_signature(theirCloseFee, theirSig), d: DATA_NEGOTIATING) =>
      checkCloseSignature(theirSig, Satoshi(theirCloseFee), d) match {
        case Success(_) =>
          val closeFee = ((theirCloseFee + d.ourSignature.closeFee) / 4) * 2 match {
            case value if value == d.ourSignature.closeFee => value + 2
            case value => value
          }
          val (finalTx, ourCloseSig) = makeFinalTx(d.commitments, d.ourClearing.scriptPubkey, d.theirClearing.scriptPubkey, Satoshi(closeFee))
          them ! ourCloseSig
          if (closeFee == theirCloseFee) {
            val signedTx = addSigs(d.commitments.ourParams, d.commitments.theirParams, d.commitments.anchorOutput.amount, finalTx, ourCloseSig.sig, theirSig)
            blockchain ! Publish(signedTx)
            blockchain ! WatchConfirmed(self, signedTx.txid, d.commitments.ourParams.minDepth, BITCOIN_CLOSE_DONE)
            goto(CLOSING) using DATA_CLOSING(d.commitments, ourSignature = Some(ourCloseSig), mutualClosePublished = Some(signedTx))
          } else {
            stay using d.copy(ourSignature = ourCloseSig)
          }
        case Failure(cause) =>
          log.error(cause, "cannot verify their close signature")
          throw new RuntimeException("cannot verify their close signature", cause)
      }

    case Event((BITCOIN_ANCHOR_SPENT, tx: Transaction), d: DATA_NEGOTIATING) if tx.txid == d.commitments.theirCommit.txid => handleTheirSpentCurrent(tx, d)

    case Event((BITCOIN_ANCHOR_SPENT, tx: Transaction), d: DATA_NEGOTIATING) => handleTheirSpentOther(tx, d)

    case Event(e@error(problem), d: DATA_NEGOTIATING) => handleTheirError(e, d)

  }

  when(CLOSING) {
    case Event(close_signature(theirCloseFee, theirSig), d: DATA_CLOSING) if d.ourSignature.map(_.closeFee) == Some(theirCloseFee) =>
      // expected in case of a mutual close
      stay()

    case Event((BITCOIN_ANCHOR_SPENT, tx: Transaction), d: DATA_CLOSING) if tx.txid == d.commitments.ourCommit.publishableTx.txid =>
      // we just initiated a uniclose moments ago and are now receiving the blockchain notification, there is nothing to do
      stay()

    case Event((BITCOIN_ANCHOR_SPENT, tx: Transaction), d: DATA_CLOSING) if Some(tx.txid) == d.mutualClosePublished.map(_.txid) =>
      // we just published a mutual close tx, we are notified but it's alright
      stay()

    case Event((BITCOIN_ANCHOR_SPENT, tx: Transaction), d: DATA_CLOSING) if tx.txid == d.commitments.theirCommit.txid =>
      // counterparty may attempt to spend its last commit tx at any time
      handleTheirSpentCurrent(tx, d)

    case Event((BITCOIN_ANCHOR_SPENT, tx: Transaction), d: DATA_CLOSING) =>
      // counterparty may attempt to spend a revoked commit tx at any time
      handleTheirSpentOther(tx, d)

    case Event(BITCOIN_CLOSE_DONE, _) => goto(CLOSED)

    case Event(BITCOIN_SPEND_OURS_DONE, _) => goto(CLOSED)

    case Event(BITCOIN_SPEND_THEIRS_DONE, _) => goto(CLOSED)

    case Event(BITCOIN_STEAL_DONE, _) => goto(CLOSED)

    case Event(e@error(problem), d: DATA_CLOSING) => handleTheirError(e, d)
  }

  when(CLOSED, stateTimeout = 30 seconds) {
    case Event(StateTimeout, _) =>
      log.info("shutting down")
      stop(FSM.Normal)
  }

  when(ERR_INFORMATION_LEAK, stateTimeout = 30 seconds) {
    case Event(StateTimeout, _) =>
      log.info("shutting down")
      stop(FSM.Normal)
  }

  whenUnhandled {

    case Event(BITCOIN_ANCHOR_LOST, _) => goto(ERR_ANCHOR_LOST)

    case Event(CMD_GETSTATE, _) =>
      sender ! stateName
      stay

    case Event(CMD_GETSTATEDATA, _) =>
      sender ! stateData
      stay

    case Event(CMD_GETINFO, _) =>
      sender ! RES_GETINFO(theirNodeId, stateData match {
        case c: DATA_NORMAL => c.commitments.anchorId
        case c: DATA_OPEN_WAITING => c.commitments.anchorId
        case c: DATA_CLEARING => c.commitments.anchorId
        case c: DATA_NEGOTIATING => c.commitments.anchorId
        case c: DATA_CLOSING => c.commitments.anchorId
        case _ => Hash.Zeroes
      }, stateName, stateData)
      stay

<<<<<<< HEAD
=======
    case Event("ok", _) => stay

    // TODO : them ! error(Some("Unexpected message")) ?

>>>>>>> 6ba11d37
  }

  onTransition {
    case previousState -> currentState => context.system.eventStream.publish(ChannelChangedState(self, previousState, currentState, stateData))
  }

  /*
          888    888        d8888 888b    888 8888888b.  888      8888888888 8888888b.   .d8888b.
          888    888       d88888 8888b   888 888  "Y88b 888      888        888   Y88b d88P  Y88b
          888    888      d88P888 88888b  888 888    888 888      888        888    888 Y88b.
          8888888888     d88P 888 888Y88b 888 888    888 888      8888888    888   d88P  "Y888b.
          888    888    d88P  888 888 Y88b888 888    888 888      888        8888888P"      "Y88b.
          888    888   d88P   888 888  Y88888 888    888 888      888        888 T88b         "888
          888    888  d8888888888 888   Y8888 888  .d88P 888      888        888  T88b  Y88b  d88P
          888    888 d88P     888 888    Y888 8888888P"  88888888 8888888888 888   T88b  "Y8888P"
   */

  def propagateUpstream(add: update_add_htlc, anchorId: BinaryData) = {
    val r = route.parseFrom(add.route.info.toByteArray)
    r.steps match {
      case route_step(amountMsat, Next.Bitcoin(nextNodeId)) +: rest =>
        log.debug(s"propagating htlc #${add.id} to $nextNodeId")
        import ExecutionContext.Implicits.global
        context.system.actorSelection(Register.actorPathToNodeId(nextNodeId))
          .resolveOne(3 seconds)
          .onComplete {
            case Success(upstream) =>
              log.info(s"forwarding htlc #${add.id} to upstream=$upstream")
              val upstream_route = route(rest)
              // TODO : we should decrement expiry !!
              upstream ! CMD_ADD_HTLC(amountMsat, add.rHash, add.expiry, upstream_route, Some(anchorId))
              upstream ! CMD_SIGN
            case Failure(t: Throwable) =>
              // TODO : send "fail route error"
              log.warning(s"couldn't resolve upstream node, htlc #${add.id} will timeout", t)
          }
      case route_step(amount, Next.End(true)) +: rest =>
        log.info(s"we are the final recipient of htlc #${add.id}")
        paymentHandler ! add
    }
  }

  def propagateDownstream(fulfill_or_fail: Either[update_fail_htlc, update_fulfill_htlc], downstreams: Map[Long, Option[BinaryData]]) = {
    val (id, short, cmd: Command) = fulfill_or_fail match {
      case Left(fail) => (fail.id, "fail", CMD_FAIL_HTLC(fail.id, fail.reason.info.toStringUtf8))
      case Right(fulfill) => (fulfill.id, "fulfill", CMD_FULFILL_HTLC(fulfill.id, fulfill.r))
    }
    downstreams(id) match {
      case Some(previousChannelId) =>
        log.debug(s"propagating $short for htlc #$id to $previousChannelId")
        import ExecutionContext.Implicits.global
        context.system.actorSelection(Register.actorPathToChannelId(previousChannelId))
          .resolveOne(3 seconds)
          .onComplete {
            case Success(downstream) =>
              log.info(s"forwarding $short to downstream=$downstream")
              downstream ! CMD_SIGN
              downstream ! cmd
              downstream ! CMD_SIGN
            case Failure(t: Throwable) =>
              log.warning(s"couldn't resolve downstream node, htlc #$id will timeout", t)
          }
      case None =>
        log.info(s"we were the origin payer for htlc #$id")
    }
  }

  def handleCommandSuccess(sender: ActorRef, change: Change, newData: Data) = {
    them ! change
    sender ! "ok"
    stay using newData
  }

  def handleCommandError(sender: ActorRef, cause: Throwable) = {
    log.error(cause, "")
    sender ! cause.getMessage
    stay
  }

  def handleOurError(cause: Throwable, d: HasCommitments) = {
    log.error(cause, "")
    them ! error(Some(cause.getMessage))
    spendOurCurrent(d)
  }

  def handleTheirError(e: error, d: HasCommitments) = {
    log.error(s"peer sent $e, closing connection") // see bolt #2: A node MUST fail the connection if it receives an err message
    spendOurCurrent(d)
  }

  def spendOurCurrent(d: HasCommitments) = {
    val tx = d.commitments.ourCommit.publishableTx

    blockchain ! Publish(tx)
    blockchain ! WatchConfirmed(self, tx.txid, d.commitments.ourParams.minDepth, BITCOIN_SPEND_OURS_DONE)

    (Helpers.claimReceivedHtlcs(tx, d.commitments) ++ Helpers.claimSentHtlcs(tx, d.commitments))
      .map(tx => blockchain ! PublishAsap(tx))

    val nextData = d match {
      case closing: DATA_CLOSING => closing.copy(ourCommitPublished = Some(tx))
      case _ => DATA_CLOSING(d.commitments, ourCommitPublished = Some(tx))
    }

    goto(CLOSING) using nextData
  }

  def handleTheirSpentCurrent(tx: Transaction, d: HasCommitments) = {
    log.warning(s"they published their current commit in txid=${tx.txid}")
    assert(tx.txid == d.commitments.theirCommit.txid)

    blockchain ! WatchConfirmed(self, tx.txid, d.commitments.ourParams.minDepth, BITCOIN_SPEND_THEIRS_DONE)

    (Helpers.claimReceivedHtlcs(tx, d.commitments) ++ Helpers.claimSentHtlcs(tx, d.commitments))
      .map(tx => blockchain ! PublishAsap(tx))

    val nextData = d match {
      case closing: DATA_CLOSING => closing.copy(theirCommitPublished = Some(tx))
      case _ => DATA_CLOSING(d.commitments, theirCommitPublished = Some(tx))
    }

    goto(CLOSING) using nextData
  }

  def handleTheirSpentOther(tx: Transaction, d: HasCommitments) = {
    log.warning(s"anchor spent in txid=${tx.txid}")
    d.commitments.txDb.get(tx.txid) match {
      case Some(spendingTx) =>
        log.warning(s"txid=${tx.txid} was a revoked commitment, publishing the punishment tx")
        them ! error(Some("Anchor has been spent"))
        blockchain ! Publish(spendingTx)
        blockchain ! WatchConfirmed(self, spendingTx.txid, d.commitments.ourParams.minDepth, BITCOIN_STEAL_DONE)
        val nextData = d match {
          case closing: DATA_CLOSING => closing.copy(revokedPublished = tx +: closing.revokedPublished)
          case _ => DATA_CLOSING(d.commitments, revokedPublished = Seq(tx))
        }
        goto(CLOSING) using nextData
      case None =>
        // the published tx was neither their current commitment nor a revoked one
        log.error(s"couldn't identify txid=${tx.txid}!")
        goto(ERR_INFORMATION_LEAK)
    }
  }

  def handleInformationLeak(d: HasCommitments) = {
    // this is never supposed to happen !!
    log.error(s"our anchor ${d.commitments.anchorId} was spent !!")
    them ! error(Some("Anchor has been spent"))
    blockchain ! Publish(d.commitments.ourCommit.publishableTx)
    goto(ERR_INFORMATION_LEAK)
  }

  /**
    * This helper function runs the state's default event handlers, and react to exceptions by unilaterally closing the channel
    */
  def handleExceptions(s: StateFunction): StateFunction = {
    case event if s.isDefinedAt(event) =>
      try {
        s(event)
      } catch {
        case t: Throwable => event.stateData match {
          case d: HasCommitments => handleOurError(t, d)
          case _ => goto(CLOSED)
        }
      }
  }

}



<|MERGE_RESOLUTION|>--- conflicted
+++ resolved
@@ -297,15 +297,12 @@
    */
 
   when(NORMAL) {
-<<<<<<< HEAD
+
     case Event(c: CMD_ADD_HTLC, d: DATA_NORMAL) if d.ourClearing.isDefined =>
-      handleCommandError(sender, new RuntimeException("Cannot sent an update_add_htlc after a close_clearing message"))
+      handleCommandError(sender, new RuntimeException("cannot send new htlcs, closing in progress"))
       stay
 
-    case Event(c@CMD_ADD_HTLC(amount, rHash, expiry, nodeIds, origin, id_opt), d@DATA_NORMAL(commitments, _)) =>
-=======
     case Event(c@CMD_ADD_HTLC(amountMsat, rHash, expiry, route, origin, id_opt, do_commit), d@DATA_NORMAL(commitments, _, downstreams)) =>
->>>>>>> 6ba11d37
       Try(Commitments.sendAdd(commitments, c)) match {
         case Success((commitments1, add)) =>
           if (do_commit) self ! CMD_SIGN
@@ -315,15 +312,10 @@
 
     case Event(add@update_add_htlc(htlcId, amount, rHash, expiry, nodeIds), d@DATA_NORMAL(commitments, _, _)) =>
       Try(Commitments.receiveAdd(commitments, add)) match {
-<<<<<<< HEAD
-        case Success(commitments1) => stay using d.copy(commitments = commitments1)
-        case Failure(cause) => handleOurError(cause, d)
-=======
         case Success(commitments1) =>
           commitments1.ourParams.autoSignInterval.map(interval => context.system.scheduler.scheduleOnce(interval, self, CMD_SIGN))
           stay using d.copy(commitments = commitments1)
-        case Failure(cause) => handleUnicloseError(cause, d)
->>>>>>> 6ba11d37
+        case Failure(cause) => handleOurError(cause, d)
       }
 
     case Event(c@CMD_FULFILL_HTLC(id, r, do_commit), d: DATA_NORMAL) =>
@@ -336,16 +328,11 @@
 
     case Event(fulfill@update_fulfill_htlc(id, r), d@DATA_NORMAL(commitments, _, downstreams)) =>
       Try(Commitments.receiveFulfill(d.commitments, fulfill)) match {
-<<<<<<< HEAD
-        case Success(commitments1) => stay using d.copy(commitments = commitments1)
-        case Failure(cause) => handleOurError(cause, d)
-=======
         case Success(commitments1) =>
           propagateDownstream(Right(fulfill), downstreams)
           commitments1.ourParams.autoSignInterval.map(interval => context.system.scheduler.scheduleOnce(interval, self, CMD_SIGN))
           stay using d.copy(commitments = commitments1, downstreams = downstreams - id)
-        case Failure(cause) => handleUnicloseError(cause, d)
->>>>>>> 6ba11d37
+        case Failure(cause) => handleOurError(cause, d)
       }
 
     case Event(c@CMD_FAIL_HTLC(id, reason, do_commit), d: DATA_NORMAL) =>
@@ -358,16 +345,11 @@
 
     case Event(fail@update_fail_htlc(id, reason), d@DATA_NORMAL(commitments, _, downstreams)) =>
       Try(Commitments.receiveFail(d.commitments, fail)) match {
-<<<<<<< HEAD
-        case Success(commitments1) => stay using d.copy(commitments = commitments1)
-        case Failure(cause) => handleOurError(cause, d)
-=======
         case Success(commitments1) =>
           propagateDownstream(Left(fail), downstreams)
           commitments1.ourParams.autoSignInterval.map(interval => context.system.scheduler.scheduleOnce(interval, self, CMD_SIGN))
           stay using d.copy(commitments = commitments1, downstreams = downstreams - id)
-        case Failure(cause) => handleUnicloseError(cause, d)
->>>>>>> 6ba11d37
+        case Failure(cause) => handleOurError(cause, d)
       }
 
     case Event(CMD_SIGN, d: DATA_NORMAL) if d.commitments.theirNextCommitInfo.isLeft =>
@@ -468,15 +450,10 @@
 
     case Event(fulfill@update_fulfill_htlc(id, r), d: DATA_CLEARING) =>
       Try(Commitments.receiveFulfill(d.commitments, fulfill)) match {
-<<<<<<< HEAD
-        case Success(commitments1) => stay using d.copy(commitments = commitments1)
-        case Failure(cause) => handleOurError(cause, d)
-=======
         case Success(commitments1) =>
           propagateDownstream(Right(fulfill), d.downstreams)
           stay using d.copy(commitments = commitments1, downstreams = d.downstreams - id)
-        case Failure(cause) => handleUnicloseError(cause, d)
->>>>>>> 6ba11d37
+        case Failure(cause) => handleOurError(cause, d)
       }
 
     case Event(c@CMD_FAIL_HTLC(id, reason, do_commit), d: DATA_CLEARING) =>
@@ -487,15 +464,10 @@
 
     case Event(fail@update_fail_htlc(id, reason), d: DATA_CLEARING) =>
       Try(Commitments.receiveFail(d.commitments, fail)) match {
-<<<<<<< HEAD
-        case Success(commitments1) => stay using d.copy(commitments = commitments1)
-        case Failure(cause) => handleOurError(cause, d)
-=======
         case Success(commitments1) =>
           propagateDownstream(Left(fail), d.downstreams)
           stay using d.copy(commitments = commitments1, downstreams = d.downstreams - id)
-        case Failure(cause) => handleUnicloseError(cause, d)
->>>>>>> 6ba11d37
+        case Failure(cause) => handleOurError(cause, d)
       }
 
     case Event(CMD_SIGN, d: DATA_CLEARING) if d.commitments.theirNextCommitInfo.isLeft =>
@@ -659,13 +631,8 @@
       }, stateName, stateData)
       stay
 
-<<<<<<< HEAD
-=======
+    // because channels send CMD to each others when relaying payments
     case Event("ok", _) => stay
-
-    // TODO : them ! error(Some("Unexpected message")) ?
-
->>>>>>> 6ba11d37
   }
 
   onTransition {
@@ -762,7 +729,7 @@
     blockchain ! Publish(tx)
     blockchain ! WatchConfirmed(self, tx.txid, d.commitments.ourParams.minDepth, BITCOIN_SPEND_OURS_DONE)
 
-    (Helpers.claimReceivedHtlcs(tx, d.commitments) ++ Helpers.claimSentHtlcs(tx, d.commitments))
+    (Helpers.claimReceivedHtlcs(tx, Commitments.makeOurTxTemplate(d.commitments), d.commitments) ++ Helpers.claimSentHtlcs(tx, Commitments.makeOurTxTemplate(d.commitments), d.commitments))
       .map(tx => blockchain ! PublishAsap(tx))
 
     val nextData = d match {
@@ -779,7 +746,7 @@
 
     blockchain ! WatchConfirmed(self, tx.txid, d.commitments.ourParams.minDepth, BITCOIN_SPEND_THEIRS_DONE)
 
-    (Helpers.claimReceivedHtlcs(tx, d.commitments) ++ Helpers.claimSentHtlcs(tx, d.commitments))
+    (Helpers.claimReceivedHtlcs(tx, Commitments.makeTheirTxTemplate(d.commitments), d.commitments) ++ Helpers.claimSentHtlcs(tx, Commitments.makeTheirTxTemplate(d.commitments),d.commitments))
       .map(tx => blockchain ! PublishAsap(tx))
 
     val nextData = d match {
