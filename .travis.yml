--- conflicted
+++ resolved
@@ -4,11 +4,7 @@
 scala:
  - 2.11.8
 script:
-<<<<<<< HEAD
- - mvn install && cd eclair-node
-=======
  - mvn install 
->>>>>>> 3975bb77
 jdk:
  - oraclejdk8
 notifications:
