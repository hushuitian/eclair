package fr.acinq.eclair.channel

<<<<<<< HEAD

import akka.actor.{ActorRef, FSM, LoggingFSM, OneForOneStrategy, Props, Status, SupervisorStrategy}
import akka.event.Logging.MDC
import akka.pattern.pipe
import fr.acinq.bitcoin.Crypto.PublicKey
=======
import akka.actor.{ActorRef, DiagnosticActorLogging, FSM, LoggingFSM, OneForOneStrategy, Props, Status, SupervisorStrategy}
import akka.event.Logging.MDC
import fr.acinq.bitcoin.Crypto.{PrivateKey, PublicKey}
>>>>>>> edab8b00
import fr.acinq.bitcoin._
import fr.acinq.eclair._
import fr.acinq.eclair.blockchain._
import fr.acinq.eclair.blockchain.wallet.{EclairWallet, MakeFundingTxResponse}
import fr.acinq.eclair.channel.Helpers.{Closing, Funding}
import fr.acinq.eclair.crypto.{Generators, ShaChain, Sphinx}
import fr.acinq.eclair.payment._
import fr.acinq.eclair.router.Announcements
import fr.acinq.eclair.transactions._
import fr.acinq.eclair.wire.{ChannelReestablish, _}
import org.bitcoinj.script.{Script => BitcoinjScript}

import scala.concurrent.ExecutionContext
import scala.concurrent.duration._
import scala.util.{Failure, Left, Success, Try}


/**
  * Created by PM on 20/08/2015.
  */

object Channel {
  def props(nodeParams: NodeParams, wallet: EclairWallet, remoteNodeId: PublicKey, blockchain: ActorRef, router: ActorRef, relayer: ActorRef) = Props(new Channel(nodeParams, wallet, remoteNodeId, blockchain, router, relayer))
}

<<<<<<< HEAD
class Channel(val nodeParams: NodeParams, wallet: EclairWallet, remoteNodeId: PublicKey, blockchain: ActorRef, router: ActorRef, relayer: ActorRef)(implicit ec: ExecutionContext = ExecutionContext.Implicits.global) extends LoggingFSM[State, Data] with FSMDiagnosticActorLogging[State, Data] {
=======
class Channel(val nodeParams: NodeParams, remoteNodeId: PublicKey, blockchain: ActorRef, router: ActorRef, relayer: ActorRef)(implicit ec: ExecutionContext = ExecutionContext.Implicits.global) extends LoggingFSM[State, Data] with FSMDiagnosticActorLogging[State, Data] {
>>>>>>> edab8b00

  val forwarder = context.actorOf(Props(new Forwarder(nodeParams)), "forwarder")

  // see https://github.com/lightningnetwork/lightning-rfc/blob/master/07-routing-gossip.md#requirements
  val ANNOUNCEMENTS_MINCONF = 6

  /*
          8888888 888b    888 8888888 88888888888
            888   8888b   888   888       888
            888   88888b  888   888       888
            888   888Y88b 888   888       888
            888   888 Y88b888   888       888
            888   888  Y88888   888       888
            888   888   Y8888   888       888
          8888888 888    Y888 8888888     888
   */

  /*
                                                NEW
                              FUNDER                            FUNDEE
                                 |                                |
                                 |          open_channel          |WAIT_FOR_OPEN_CHANNEL
                                 |------------------------------->|
          WAIT_FOR_ACCEPT_CHANNEL|                                |
                                 |         accept_channel         |
                                 |<-------------------------------|
                                 |                                |WAIT_FOR_FUNDING_CREATED
                                 |        funding_created         |
                                 |------------------------------->|
          WAIT_FOR_FUNDING_SIGNED|                                |
                                 |         funding_signed         |
                                 |<-------------------------------|
          WAIT_FOR_FUNDING_LOCKED|                                |WAIT_FOR_FUNDING_LOCKED
                                 | funding_locked  funding_locked |
                                 |---------------  ---------------|
                                 |               \/               |
                                 |               /\               |
                                 |<--------------  -------------->|
                           NORMAL|                                |NORMAL
   */

  startWith(WAIT_FOR_INIT_INTERNAL, Nothing)

  when(WAIT_FOR_INIT_INTERNAL)(handleExceptions {
    case Event(initFunder@INPUT_INIT_FUNDER(temporaryChannelId, fundingSatoshis, pushMsat, initialFeeratePerKw, localParams, remote, remoteInit, channelFlags), Nothing) =>
      context.system.eventStream.publish(ChannelCreated(self, context.parent, remoteNodeId, true, temporaryChannelId))
      forwarder ! remote
      val firstPerCommitmentPoint = Generators.perCommitPoint(localParams.shaSeed, 0)
      val open = OpenChannel(nodeParams.chainHash,
        temporaryChannelId = temporaryChannelId,
        fundingSatoshis = fundingSatoshis,
        pushMsat = pushMsat,
        dustLimitSatoshis = localParams.dustLimitSatoshis,
        maxHtlcValueInFlightMsat = localParams.maxHtlcValueInFlightMsat,
        channelReserveSatoshis = localParams.channelReserveSatoshis,
        htlcMinimumMsat = localParams.htlcMinimumMsat,
        feeratePerKw = initialFeeratePerKw,
        toSelfDelay = localParams.toSelfDelay,
        maxAcceptedHtlcs = localParams.maxAcceptedHtlcs,
        fundingPubkey = localParams.fundingPrivKey.publicKey,
        revocationBasepoint = localParams.revocationBasepoint,
        paymentBasepoint = localParams.paymentBasepoint,
        delayedPaymentBasepoint = localParams.delayedPaymentBasepoint,
        firstPerCommitmentPoint = firstPerCommitmentPoint,
        channelFlags = channelFlags)
      goto(WAIT_FOR_ACCEPT_CHANNEL) using DATA_WAIT_FOR_ACCEPT_CHANNEL(initFunder, open) sending open

    case Event(inputFundee@INPUT_INIT_FUNDEE(_, localParams, remote, _), Nothing) if !localParams.isFunder =>
      forwarder ! remote
      goto(WAIT_FOR_OPEN_CHANNEL) using DATA_WAIT_FOR_OPEN_CHANNEL(inputFundee)

    case Event(INPUT_RESTORED(data), _) =>
      log.info(s"restoring channel $data")
      context.system.eventStream.publish(ChannelRestored(self, context.parent, remoteNodeId, data.commitments.localParams.isFunder, data.channelId, data))
      // TODO: should we wait for an acknowledgment from the watcher?
      if (nodeParams.spv) {
        blockchain ! Hint(new BitcoinjScript(data.commitments.commitInput.txOut.publicKeyScript))
      }
      blockchain ! WatchSpent(self, data.commitments.commitInput.outPoint.txid, data.commitments.commitInput.outPoint.index.toInt, BITCOIN_FUNDING_SPENT)
      blockchain ! WatchLost(self, data.commitments.commitInput.outPoint.txid, nodeParams.minDepthBlocks, BITCOIN_FUNDING_LOST)
      data match {
        //NB: order matters!
        case closing: DATA_CLOSING =>
          closing.mutualClosePublished.map(doPublish(_))
          closing.localCommitPublished.foreach(doPublish(_))
          closing.remoteCommitPublished.foreach(doPublish(_, BITCOIN_REMOTECOMMIT_DONE))
          closing.nextRemoteCommitPublished.foreach(doPublish(_, BITCOIN_NEXTREMOTECOMMIT_DONE))
          closing.revokedCommitPublished.foreach(doPublish(_))
          // no need to go OFFLINE, we can directly switch to CLOSING
          goto(CLOSING) using closing

        case d: HasCommitments =>
          d match {
            case DATA_NORMAL(_, Some(shortChannelId), _, _, _) =>
              context.system.eventStream.publish(ShortChannelIdAssigned(self, d.channelId, shortChannelId))
              val channelUpdate = Announcements.makeChannelUpdate(nodeParams.privateKey, remoteNodeId, shortChannelId, nodeParams.expiryDeltaBlocks, nodeParams.htlcMinimumMsat, nodeParams.feeBaseMsat, nodeParams.feeProportionalMillionth)
              relayer ! channelUpdate
            case _ => ()
          }
          goto(OFFLINE) using d
      }
  })

  when(WAIT_FOR_OPEN_CHANNEL)(handleExceptions {
    case Event(open: OpenChannel, DATA_WAIT_FOR_OPEN_CHANNEL(INPUT_INIT_FUNDEE(_, localParams, _, remoteInit))) =>
      Try(Helpers.validateParamsFundee(nodeParams, open.channelReserveSatoshis, open.fundingSatoshis, open.chainHash)) match {
        case Failure(t) =>
          log.warning(t.getMessage)
          val error = Error(open.temporaryChannelId, t.getMessage.getBytes)
          goto(CLOSED) sending error
        case Success(_) =>
          context.system.eventStream.publish(ChannelCreated(self, context.parent, remoteNodeId, false, open.temporaryChannelId))
          // TODO: maybe also check uniqueness of temporary channel id
          val minimumDepth = nodeParams.minDepthBlocks
          val firstPerCommitmentPoint = Generators.perCommitPoint(localParams.shaSeed, 0)
          val accept = AcceptChannel(temporaryChannelId = open.temporaryChannelId,
            dustLimitSatoshis = localParams.dustLimitSatoshis,
            maxHtlcValueInFlightMsat = localParams.maxHtlcValueInFlightMsat,
            channelReserveSatoshis = localParams.channelReserveSatoshis,
            minimumDepth = minimumDepth,
            htlcMinimumMsat = localParams.htlcMinimumMsat,
            toSelfDelay = localParams.toSelfDelay,
            maxAcceptedHtlcs = localParams.maxAcceptedHtlcs,
            fundingPubkey = localParams.fundingPrivKey.publicKey,
            revocationBasepoint = localParams.revocationBasepoint,
            paymentBasepoint = localParams.paymentBasepoint,
            delayedPaymentBasepoint = localParams.delayedPaymentBasepoint,
            firstPerCommitmentPoint = firstPerCommitmentPoint)
          val remoteParams = RemoteParams(
            nodeId = remoteNodeId,
            dustLimitSatoshis = open.dustLimitSatoshis,
            maxHtlcValueInFlightMsat = open.maxHtlcValueInFlightMsat,
            channelReserveSatoshis = open.channelReserveSatoshis, // remote requires local to keep this much satoshis as direct payment
            htlcMinimumMsat = open.htlcMinimumMsat,
            toSelfDelay = open.toSelfDelay,
            maxAcceptedHtlcs = open.maxAcceptedHtlcs,
            fundingPubKey = open.fundingPubkey,
            revocationBasepoint = open.revocationBasepoint,
            paymentBasepoint = open.paymentBasepoint,
            delayedPaymentBasepoint = open.delayedPaymentBasepoint,
            globalFeatures = remoteInit.globalFeatures,
            localFeatures = remoteInit.localFeatures)
          log.debug(s"remote params: $remoteParams")
          goto(WAIT_FOR_FUNDING_CREATED) using DATA_WAIT_FOR_FUNDING_CREATED(open.temporaryChannelId, localParams, remoteParams, open.fundingSatoshis, open.pushMsat, open.feeratePerKw, open.firstPerCommitmentPoint, open.channelFlags, accept) sending accept
      }

    case Event(CMD_CLOSE(_), _) => goto(CLOSED)

    case Event(e: Error, _) => handleRemoteErrorNoCommitments(e)

    case Event(INPUT_DISCONNECTED, _) => goto(CLOSED)
  })

  when(WAIT_FOR_ACCEPT_CHANNEL)(handleExceptions {
    case Event(accept: AcceptChannel, DATA_WAIT_FOR_ACCEPT_CHANNEL(INPUT_INIT_FUNDER(temporaryChannelId, fundingSatoshis, pushMsat, initialFeeratePerKw, localParams, _, remoteInit, _), open)) =>
      Try(Helpers.validateParamsFunder(nodeParams, accept.channelReserveSatoshis, fundingSatoshis)) match {
        case Failure(t) =>
          log.warning(t.getMessage)
          val error = Error(temporaryChannelId, t.getMessage.getBytes)
          goto(CLOSED) sending error
        case _ =>
          // TODO: check equality of temporaryChannelId? or should be done upstream
          val remoteParams = RemoteParams(
            nodeId = remoteNodeId,
            dustLimitSatoshis = accept.dustLimitSatoshis,
            maxHtlcValueInFlightMsat = accept.maxHtlcValueInFlightMsat,
            channelReserveSatoshis = accept.channelReserveSatoshis, // remote requires local to keep this much satoshis as direct payment
            htlcMinimumMsat = accept.htlcMinimumMsat,
            toSelfDelay = accept.toSelfDelay,
            maxAcceptedHtlcs = accept.maxAcceptedHtlcs,
            fundingPubKey = accept.fundingPubkey,
            revocationBasepoint = accept.revocationBasepoint,
            paymentBasepoint = accept.paymentBasepoint,
            delayedPaymentBasepoint = accept.delayedPaymentBasepoint,
            globalFeatures = remoteInit.globalFeatures,
            localFeatures = remoteInit.localFeatures)
          log.debug(s"remote params: $remoteParams")
          val localFundingPubkey = localParams.fundingPrivKey.publicKey
          val fundingPubkeyScript = Script.write(Script.pay2wsh(Scripts.multiSig2of2(localFundingPubkey, remoteParams.fundingPubKey)))
          wallet.makeFundingTx(fundingPubkeyScript, Satoshi(fundingSatoshis), Globals.feeratePerKw.get()).pipeTo(self)
          goto(WAIT_FOR_FUNDING_INTERNAL) using DATA_WAIT_FOR_FUNDING_INTERNAL(temporaryChannelId, localParams, remoteParams, fundingSatoshis, pushMsat, initialFeeratePerKw, accept.firstPerCommitmentPoint, open)
      }

    case Event(CMD_CLOSE(_), _) => goto(CLOSED)

    case Event(e: Error, _) => handleRemoteErrorNoCommitments(e)

    case Event(INPUT_DISCONNECTED, _) => goto(CLOSED)
  })

  when(WAIT_FOR_FUNDING_INTERNAL)(handleExceptions {
    case Event(MakeFundingTxResponse(fundingTx, fundingTxOutputIndex), data@DATA_WAIT_FOR_FUNDING_INTERNAL(temporaryChannelId, localParams, remoteParams, fundingSatoshis, pushMsat, initialFeeratePerKw, remoteFirstPerCommitmentPoint, open)) =>
      // let's create the first commitment tx that spends the yet uncommitted funding tx
      val (localSpec, localCommitTx, remoteSpec, remoteCommitTx) = Funding.makeFirstCommitTxs(localParams, remoteParams, fundingSatoshis, pushMsat, initialFeeratePerKw, fundingTx.hash, fundingTxOutputIndex, remoteFirstPerCommitmentPoint, nodeParams.maxFeerateMismatch)
      require(fundingTx.txOut(fundingTxOutputIndex).publicKeyScript == localCommitTx.input.txOut.publicKeyScript, s"pubkey script mismatch!")
      val localSigOfRemoteTx = Transactions.sign(remoteCommitTx, localParams.fundingPrivKey)
      // signature of their initial commitment tx that pays remote pushMsat
      val fundingCreated = FundingCreated(
        temporaryChannelId = temporaryChannelId,
        fundingTxid = fundingTx.hash,
        fundingOutputIndex = fundingTxOutputIndex,
        signature = localSigOfRemoteTx
      )
      val channelId = toLongId(fundingTx.hash, fundingTxOutputIndex)
      context.parent ! ChannelIdAssigned(self, temporaryChannelId, channelId) // we notify the peer asap so it knows how to route messages
      context.system.eventStream.publish(ChannelIdAssigned(self, temporaryChannelId, channelId))
      goto(WAIT_FOR_FUNDING_SIGNED) using DATA_WAIT_FOR_FUNDING_SIGNED(channelId, localParams, remoteParams, fundingTx, localSpec, localCommitTx, RemoteCommit(0, remoteSpec, remoteCommitTx.tx.txid, remoteFirstPerCommitmentPoint), open.channelFlags, fundingCreated) sending fundingCreated

    case Event(Status.Failure(t), d: DATA_WAIT_FOR_FUNDING_INTERNAL) =>
      log.error(t, s"wallet returned error: ")
      val error = Error(d.temporaryChannelId, "aborting channel creation".getBytes)
      goto(CLOSED) sending error

    case Event(CMD_CLOSE(_), _) => goto(CLOSED)

    case Event(e: Error, _) => handleRemoteErrorNoCommitments(e)

    case Event(INPUT_DISCONNECTED, _) => goto(CLOSED)
  })

  when(WAIT_FOR_FUNDING_CREATED)(handleExceptions {
    case Event(FundingCreated(_, fundingTxHash, fundingTxOutputIndex, remoteSig), DATA_WAIT_FOR_FUNDING_CREATED(temporaryChannelId, localParams, remoteParams, fundingSatoshis, pushMsat, initialFeeratePerKw, remoteFirstPerCommitmentPoint, channelFlags, _)) =>
      // they fund the channel with their funding tx, so the money is theirs (but we are paid pushMsat)
      val (localSpec, localCommitTx, remoteSpec, remoteCommitTx) = Funding.makeFirstCommitTxs(localParams, remoteParams, fundingSatoshis: Long, pushMsat, initialFeeratePerKw, fundingTxHash, fundingTxOutputIndex, remoteFirstPerCommitmentPoint, nodeParams.maxFeerateMismatch)

      // check remote signature validity
      val localSigOfLocalTx = Transactions.sign(localCommitTx, localParams.fundingPrivKey)
      val signedLocalCommitTx = Transactions.addSigs(localCommitTx, localParams.fundingPrivKey.publicKey, remoteParams.fundingPubKey, localSigOfLocalTx, remoteSig)
      Transactions.checkSpendable(signedLocalCommitTx) match {
        case Failure(cause) =>
          log.error(cause, "their FundingCreated message contains an invalid signature")
          val error = Error(temporaryChannelId, cause.getMessage.getBytes)
          // we haven't anything at stake yet, we can just stop
          goto(CLOSED) sending error
        case Success(_) =>
          val localSigOfRemoteTx = Transactions.sign(remoteCommitTx, localParams.fundingPrivKey)
          val channelId = toLongId(fundingTxHash, fundingTxOutputIndex)
          // watch the funding tx transaction
          val commitInput = localCommitTx.input
          val fundingSigned = FundingSigned(
            channelId = channelId,
            signature = localSigOfRemoteTx
          )
          val commitments = Commitments(localParams, remoteParams, channelFlags,
            LocalCommit(0, localSpec, PublishableTxs(signedLocalCommitTx, Nil)), RemoteCommit(0, remoteSpec, remoteCommitTx.tx.txid, remoteFirstPerCommitmentPoint),
            LocalChanges(Nil, Nil, Nil), RemoteChanges(Nil, Nil, Nil),
            localNextHtlcId = 0L, remoteNextHtlcId = 0L,
            remoteNextCommitInfo = Right(randomKey.publicKey), // we will receive their next per-commitment point in the next message, so we temporarily put a random byte array,
            commitInput, ShaChain.init, channelId = channelId)
          log.info(s"waiting for them to publish the funding tx for channelId=$channelId fundingTxid=${commitInput.outPoint.txid}")
          if (nodeParams.spv) {
            blockchain ! Hint(new BitcoinjScript(commitments.commitInput.txOut.publicKeyScript))
          }
          blockchain ! WatchSpent(self, commitInput.outPoint.txid, commitInput.outPoint.index.toInt, BITCOIN_FUNDING_SPENT) // TODO: should we wait for an acknowledgment from the watcher?
          blockchain ! WatchConfirmed(self, commitInput.outPoint.txid, nodeParams.minDepthBlocks, BITCOIN_FUNDING_DEPTHOK)
          context.parent ! ChannelIdAssigned(self, temporaryChannelId, channelId) // we notify the peer asap so it knows how to route messages
          context.system.eventStream.publish(ChannelIdAssigned(self, temporaryChannelId, channelId))
          context.system.eventStream.publish(ChannelSignatureReceived(self, commitments))
          goto(WAIT_FOR_FUNDING_CONFIRMED) using store(DATA_WAIT_FOR_FUNDING_CONFIRMED(commitments, None, Right(fundingSigned))) sending fundingSigned
      }

    case Event(CMD_CLOSE(_), _) => goto(CLOSED)

    case Event(e: Error, _) => handleRemoteErrorNoCommitments(e)

    case Event(INPUT_DISCONNECTED, _) => goto(CLOSED)
  })

  when(WAIT_FOR_FUNDING_SIGNED)(handleExceptions {
    case Event(FundingSigned(_, remoteSig), DATA_WAIT_FOR_FUNDING_SIGNED(channelId, localParams, remoteParams, fundingTx, localSpec, localCommitTx, remoteCommit, channelFlags, fundingCreated)) =>
      // we make sure that their sig checks out and that our first commit tx is spendable
      val localSigOfLocalTx = Transactions.sign(localCommitTx, localParams.fundingPrivKey)
      val signedLocalCommitTx = Transactions.addSigs(localCommitTx, localParams.fundingPrivKey.publicKey, remoteParams.fundingPubKey, localSigOfLocalTx, remoteSig)
      Transactions.checkSpendable(fundingTx, signedLocalCommitTx.tx)
        .flatMap(_ => Transactions.checkSpendable(signedLocalCommitTx)) match {
        case Failure(cause) =>
          log.error(cause, "their FundingSigned message contains an invalid signature")
          val error = Error(channelId, cause.getMessage.getBytes)
          // we haven't published anything yet, we can just stop
          goto(CLOSED) sending error
        case Success(_) =>
          val commitInput = localCommitTx.input
          val commitments = Commitments(localParams, remoteParams, channelFlags,
            LocalCommit(0, localSpec, PublishableTxs(signedLocalCommitTx, Nil)), remoteCommit,
            LocalChanges(Nil, Nil, Nil), RemoteChanges(Nil, Nil, Nil),
            localNextHtlcId = 0L, remoteNextHtlcId = 0L,
            remoteNextCommitInfo = Right(randomKey.publicKey), // we will receive their next per-commitment point in the next message, so we temporarily put a random byte array
            commitInput, ShaChain.init, channelId = channelId)
          context.system.eventStream.publish(ChannelSignatureReceived(self, commitments))
          log.info(s"publishing funding tx for channelId=$channelId fundingTxid=${commitInput.outPoint.txid}")
          // we do this to make sure that the channel state has been written to disk when we publish the funding tx
          val nextState = store(DATA_WAIT_FOR_FUNDING_CONFIRMED(commitments, None, Left(fundingCreated)))
          if (nodeParams.spv) {
            blockchain ! Hint(new BitcoinjScript(commitments.commitInput.txOut.publicKeyScript))
          }
          log.info(s"committing txid=${fundingTx.txid}")
          wallet.commit(fundingTx).map {
            case true =>
              blockchain ! WatchSpent(self, commitInput.outPoint.txid, commitInput.outPoint.index.toInt, BITCOIN_FUNDING_SPENT) // TODO: should we wait for an acknowledgment from the watcher?
              blockchain ! WatchConfirmed(self, commitInput.outPoint.txid, nodeParams.minDepthBlocks, BITCOIN_FUNDING_DEPTHOK)
              blockchain ! PublishAsap(fundingTx)
            case false =>
              self ! WatchEventDoubleSpent(BITCOIN_FUNDING_DEPTHOK)
          }
          goto(WAIT_FOR_FUNDING_CONFIRMED) using nextState
      }

    case Event(CMD_CLOSE(_), _) => goto(CLOSED)

    case Event(e: Error, _) => handleRemoteErrorNoCommitments(e)
  })

  when(WAIT_FOR_FUNDING_CONFIRMED)(handleExceptions {
    case Event(msg: FundingLocked, d: DATA_WAIT_FOR_FUNDING_CONFIRMED) =>
      log.info(s"received their FundingLocked, deferring message")
      stay using d.copy(deferred = Some(msg))

    case Event(WatchEventConfirmed(BITCOIN_FUNDING_DEPTHOK, blockHeight, txIndex), DATA_WAIT_FOR_FUNDING_CONFIRMED(commitments, deferred, lastSent)) =>
      log.info(s"channelId=${commitments.channelId} was confirmed at blockHeight=$blockHeight txIndex=$txIndex")
      blockchain ! WatchLost(self, commitments.commitInput.outPoint.txid, nodeParams.minDepthBlocks, BITCOIN_FUNDING_LOST)
      val nextPerCommitmentPoint = Generators.perCommitPoint(commitments.localParams.shaSeed, 1)
      val fundingLocked = FundingLocked(commitments.channelId, nextPerCommitmentPoint)
      deferred.map(self ! _)
      goto(WAIT_FOR_FUNDING_LOCKED) using store(DATA_WAIT_FOR_FUNDING_LOCKED(commitments, fundingLocked)) sending fundingLocked

    // TODO: not implemented, maybe should be done with a state timer and not a blockchain watch?
    case Event(BITCOIN_FUNDING_TIMEOUT, d: DATA_WAIT_FOR_FUNDING_CONFIRMED) =>
      val error = Error(d.channelId, "Funding tx timed out".getBytes)
      goto(CLOSED) sending error

    case Event(WatchEventSpent(BITCOIN_FUNDING_SPENT, tx: Transaction), d: DATA_WAIT_FOR_FUNDING_CONFIRMED) if tx.txid == d.commitments.remoteCommit.txid => handleRemoteSpentCurrent(tx, d)

    case Event(WatchEventSpent(BITCOIN_FUNDING_SPENT, _), d: DATA_WAIT_FOR_FUNDING_CONFIRMED) => handleInformationLeak(d)

    case Event(CMD_CLOSE(_), d: DATA_WAIT_FOR_FUNDING_CONFIRMED) => spendLocalCurrent(d)

    case Event(e: Error, d: DATA_WAIT_FOR_FUNDING_CONFIRMED) => handleRemoteError(e, d)
  })

  when(WAIT_FOR_FUNDING_LOCKED)(handleExceptions {
    case Event(FundingLocked(_, nextPerCommitmentPoint), d@DATA_WAIT_FOR_FUNDING_LOCKED(commitments, _)) =>
      // this clock will be used to detect htlc timeouts
      context.system.eventStream.subscribe(self, classOf[CurrentBlockCount])
      context.system.eventStream.subscribe(self, classOf[CurrentFeerate])
      // NB: in spv mode we currently can't get the tx index in block (which is used to calculate the short id)
      // instead, we rely on a hack by trusting the index the counterparty sends us
      if (d.commitments.announceChannel && !nodeParams.spv) {
        // used for announcement of channel (if minDepth >= ANNOUNCEMENTS_MINCONF this event will fire instantly)
        blockchain ! WatchConfirmed(self, commitments.commitInput.outPoint.txid, ANNOUNCEMENTS_MINCONF, BITCOIN_FUNDING_DEEPLYBURIED)
      }
      goto(NORMAL) using store(DATA_NORMAL(commitments.copy(remoteNextCommitInfo = Right(nextPerCommitmentPoint)), None, None, None, None))

    case Event(WatchEventSpent(BITCOIN_FUNDING_SPENT, tx: Transaction), d: DATA_WAIT_FOR_FUNDING_LOCKED) if tx.txid == d.commitments.remoteCommit.txid => handleRemoteSpentCurrent(tx, d)

    case Event(WatchEventSpent(BITCOIN_FUNDING_SPENT, _), d: DATA_WAIT_FOR_FUNDING_LOCKED) => handleInformationLeak(d)

    case Event(CMD_CLOSE(_), d: DATA_WAIT_FOR_FUNDING_LOCKED) => spendLocalCurrent(d)

    case Event(e: Error, d: DATA_WAIT_FOR_FUNDING_LOCKED) => handleRemoteError(e, d)
  })

  /*
          888b     d888        d8888 8888888 888b    888      888      .d88888b.   .d88888b.  8888888b.
          8888b   d8888       d88888   888   8888b   888      888     d88P" "Y88b d88P" "Y88b 888   Y88b
          88888b.d88888      d88P888   888   88888b  888      888     888     888 888     888 888    888
          888Y88888P888     d88P 888   888   888Y88b 888      888     888     888 888     888 888   d88P
          888 Y888P 888    d88P  888   888   888 Y88b888      888     888     888 888     888 8888888P"
          888  Y8P  888   d88P   888   888   888  Y88888      888     888     888 888     888 888
          888   "   888  d8888888888   888   888   Y8888      888     Y88b. .d88P Y88b. .d88P 888
          888       888 d88P     888 8888888 888    Y888      88888888 "Y88888P"   "Y88888P"  888
   */

  when(NORMAL)(handleExceptions {
    case Event(c: CMD_ADD_HTLC, d: DATA_NORMAL) if d.localShutdown.isDefined =>
      handleCommandError(ClosingInProgress)

    case Event(c@CMD_ADD_HTLC(_, _, _, _, downstream_opt, do_commit), d: DATA_NORMAL) =>
      Try(Commitments.sendAdd(d.commitments, c)) match {
        case Success(Right((commitments1, add))) =>
          val origin = downstream_opt match {
            case Some(u) => Relayed(sender, u)
            case None => Local(sender)
          }
          relayer ! AddHtlcSucceeded(add, origin)
          if (c.commit) self ! CMD_SIGN
          handleCommandSuccess(sender, d.copy(commitments = commitments1)) sending add
        case Success(Left(error)) =>
          relayer ! AddHtlcFailed(c, error)
          handleCommandError(error)
        case Failure(cause) => handleCommandError(cause)
      }

    case Event(add: UpdateAddHtlc, d: DATA_NORMAL) =>
      Try(Commitments.receiveAdd(d.commitments, add)) match {
        case Success(commitments1) => stay using d.copy(commitments = commitments1)
        case Failure(cause) => handleLocalError(cause, d)
      }

    case Event(c: CMD_FULFILL_HTLC, d: DATA_NORMAL) =>
      Try(Commitments.sendFulfill(d.commitments, c)) match {
        case Success((commitments1, fulfill)) =>
          if (c.commit) self ! CMD_SIGN
          handleCommandSuccess(sender, d.copy(commitments = commitments1)) sending fulfill
        case Failure(cause) => handleCommandError(cause)
      }

    case Event(fulfill: UpdateFulfillHtlc, d: DATA_NORMAL) =>
      Try(Commitments.receiveFulfill(d.commitments, fulfill)) match {
        case Success(Right(commitments1)) =>
          relayer ! ForwardFulfill(fulfill)
          stay using d.copy(commitments = commitments1)
        case Success(Left(_)) => stay
        case Failure(cause) => handleLocalError(cause, d)
      }

    case Event(c: CMD_FAIL_HTLC, d: DATA_NORMAL) =>
      Try(Commitments.sendFail(d.commitments, c, nodeParams.privateKey)) match {
        case Success((commitments1, fail)) =>
          if (c.commit) self ! CMD_SIGN
          handleCommandSuccess(sender, d.copy(commitments = commitments1)) sending fail
        case Failure(cause) => handleCommandError(cause)
      }

    case Event(c: CMD_FAIL_MALFORMED_HTLC, d: DATA_NORMAL) =>
      Try(Commitments.sendFailMalformed(d.commitments, c)) match {
        case Success((commitments1, fail)) =>
          if (c.commit) self ! CMD_SIGN
          handleCommandSuccess(sender, d.copy(commitments = commitments1)) sending fail
        case Failure(cause) => handleCommandError(cause)
      }

    case Event(fail: UpdateFailHtlc, d: DATA_NORMAL) =>
      Try(Commitments.receiveFail(d.commitments, fail)) match {
        case Success(Right(commitments1)) =>
          relayer ! ForwardFail(fail)
          stay using d.copy(commitments = commitments1)
        case Success(Left(_)) => stay
        case Failure(cause) => handleLocalError(cause, d)
      }

    case Event(fail: UpdateFailMalformedHtlc, d: DATA_NORMAL) =>
      Try(Commitments.receiveFailMalformed(d.commitments, fail)) match {
        case Success(Right(commitments1)) =>
          relayer ! ForwardFailMalformed(fail)
          stay using d.copy(commitments = commitments1)
        case Success(Left(_)) => stay
        case Failure(cause) => handleLocalError(cause, d)
      }

    case Event(c: CMD_UPDATE_FEE, d: DATA_NORMAL) =>
      Try(Commitments.sendFee(d.commitments, c)) match {
        case Success((commitments1, fee)) =>
          if (c.commit) self ! CMD_SIGN
          handleCommandSuccess(sender, d.copy(commitments = commitments1)) sending fee
        case Failure(cause) => handleCommandError(cause)
      }

    case Event(fee: UpdateFee, d: DATA_NORMAL) =>
      Try(Commitments.receiveFee(d.commitments, fee, nodeParams.maxFeerateMismatch)) match {
        case Success(commitments1) => stay using d.copy(commitments = commitments1)
        case Failure(cause) => handleLocalError(cause, d)
      }

    case Event(CMD_SIGN, d: DATA_NORMAL) =>
      d.commitments.remoteNextCommitInfo match {
        case _ if !Commitments.localHasChanges(d.commitments) =>
          log.info("ignoring CMD_SIGN (nothing to sign)")
          stay
        case Right(_) =>
          Try(Commitments.sendCommit(d.commitments)) match {
            case Success((commitments1, commit)) =>
              log.debug(s"sending a new sig, spec:\n${Commitments.specs2String(commitments1)}")
              handleCommandSuccess(sender, store(d.copy(commitments = commitments1))) sending commit
            case Failure(cause) => handleCommandError(cause)
          }
        case Left(waitForRevocation) =>
          log.debug(s"already in the process of signing, will sign again as soon as possible")
          val commitments1 = d.commitments.copy(remoteNextCommitInfo = Left(waitForRevocation.copy(reSignAsap = true)))
          stay using d.copy(commitments = commitments1)
      }

    case Event(commit: CommitSig, d: DATA_NORMAL) =>
      Try(Commitments.receiveCommit(d.commitments, commit)) match {
        case Success((commitments1, revocation)) =>
          log.debug(s"received a new sig, spec:\n${Commitments.specs2String(commitments1)}")
          if (Commitments.localHasChanges(commitments1)) {
            // if we have newly acknowledged changes let's sign them
            self ! CMD_SIGN
          }
          context.system.eventStream.publish(ChannelSignatureReceived(self, commitments1))
          stay using store(d.copy(commitments = commitments1)) sending revocation
        case Failure(cause) => handleLocalError(cause, d)
      }

    case Event(revocation: RevokeAndAck, d: DATA_NORMAL) =>
      // we received a revocation because we sent a signature
      // => all our changes have been acked
      Try(Commitments.receiveRevocation(d.commitments, revocation)) match {
        case Success(commitments1) =>
          // we forward HTLCs only when they have been committed by both sides
          // it always happen when we receive a revocation, because, we always sign our changes before they sign them
          d.commitments.remoteChanges.signed.collect {
            case htlc: UpdateAddHtlc =>
              log.debug(s"relaying $htlc")
              relayer ! ForwardAdd(htlc)
          }
          log.debug(s"received a new rev, spec:\n${Commitments.specs2String(commitments1)}")
          if (Commitments.localHasChanges(commitments1) && d.commitments.remoteNextCommitInfo.left.map(_.reSignAsap) == Left(true)) {
            self ! CMD_SIGN
          }
          stay using d.copy(commitments = commitments1)
        case Failure(cause) => handleLocalError(cause, d)
      }

    case Event(CMD_CLOSE(localScriptPubKey_opt), d: DATA_NORMAL) =>
      val localScriptPubKey = localScriptPubKey_opt.getOrElse(d.commitments.localParams.defaultFinalScriptPubKey)
      if (d.localShutdown.isDefined)
        handleCommandError(ClosingAlreadyInProgress)
      else if (Commitments.localHasChanges(d.commitments))
      // TODO: simplistic behavior, we could also sign-then-close
        handleCommandError(CannotCloseWithPendingChanges)
      else if (!Closing.isValidFinalScriptPubkey(localScriptPubKey))
        handleCommandError(InvalidFinalScript)
      else {
        val shutdown = Shutdown(d.channelId, localScriptPubKey)
        handleCommandSuccess(sender, store(d.copy(localShutdown = Some(shutdown)))) sending shutdown
      }

    case Event(Shutdown(_, _), d: DATA_NORMAL) if d.commitments.remoteChanges.proposed.size > 0 =>
      handleLocalError(CannotCloseWithPendingChanges, d)

    case Event(remoteShutdown@Shutdown(_, remoteScriptPubKey), d: DATA_NORMAL) =>
      if (!Closing.isValidFinalScriptPubkey(remoteScriptPubKey)) throw InvalidFinalScript
      Try(d.localShutdown.map(s => (s, d.commitments)).getOrElse {
        // first if we have pending changes, we need to commit them
        val commitments2 = if (Commitments.localHasChanges(d.commitments)) {
          val (commitments1, commit) = Commitments.sendCommit(d.commitments)
          forwarder ! commit
          commitments1
        } else d.commitments
        val shutdown = Shutdown(d.channelId, d.commitments.localParams.defaultFinalScriptPubKey)
        forwarder ! shutdown
        d.shortChannelId.map {
          case shortChannelId =>
            // we announce that channel is disabled
            log.info(s"disabling the channel (closing initiated)")
            val channelUpdate = Announcements.makeChannelUpdate(nodeParams.privateKey, remoteNodeId, shortChannelId, nodeParams.expiryDeltaBlocks, nodeParams.htlcMinimumMsat, nodeParams.feeBaseMsat, nodeParams.feeProportionalMillionth, enable = false)
            router ! channelUpdate
        }
        (shutdown, commitments2)
      }) match {
        case Success((localShutdown, commitments3))
          if (commitments3.remoteNextCommitInfo.isRight && commitments3.localCommit.spec.htlcs.size == 0 && commitments3.remoteCommit.spec.htlcs.size == 0)
            || (commitments3.remoteNextCommitInfo.isLeft && commitments3.localCommit.spec.htlcs.size == 0 && commitments3.remoteNextCommitInfo.left.get.nextRemoteCommit.spec.htlcs.size == 0) =>
          val closingSigned = Closing.makeFirstClosingTx(commitments3, localShutdown.scriptPubKey, remoteShutdown.scriptPubKey)
          goto(NEGOTIATING) using store(DATA_NEGOTIATING(commitments3, localShutdown, remoteShutdown, closingSigned)) sending closingSigned
        case Success((localShutdown, commitments3)) =>
          goto(SHUTDOWN) using store(DATA_SHUTDOWN(commitments3, localShutdown, remoteShutdown))
        case Failure(cause) => handleLocalError(cause, d)
      }

    case Event(CurrentBlockCount(count), d: DATA_NORMAL) if d.commitments.hasTimedoutOutgoingHtlcs(count) =>
      handleLocalError(HtlcTimedout, d)

    case Event(CurrentFeerate(feeratePerKw), d: DATA_NORMAL) =>
      d.commitments.localParams.isFunder match {
        case true if Helpers.shouldUpdateFee(d.commitments.localCommit.spec.feeratePerKw, feeratePerKw, nodeParams.updateFeeMinDiffRatio) =>
          self ! CMD_UPDATE_FEE(feeratePerKw, commit = true)
          stay
        case false if Helpers.isFeeDiffTooHigh(d.commitments.localCommit.spec.feeratePerKw, feeratePerKw, nodeParams.maxFeerateMismatch) =>
          handleLocalError(FeerateTooDifferent(localFeeratePerKw = feeratePerKw, remoteFeeratePerKw = d.commitments.localCommit.spec.feeratePerKw), d)
        case _ => stay
      }

    case Event(WatchEventConfirmed(BITCOIN_FUNDING_DEEPLYBURIED, blockHeight, txIndex), d: DATA_NORMAL) if d.commitments.announceChannel && d.shortChannelId.isEmpty =>
      val shortChannelId = toShortId(blockHeight, txIndex, d.commitments.commitInput.outPoint.index.toInt)
      log.info(s"funding tx is deeply buried at blockHeight=$blockHeight txIndex=$txIndex, sending announcements")
      // TODO: empty features
      val features = BinaryData("")
      val (localNodeSig, localBitcoinSig) = Announcements.signChannelAnnouncement(shortChannelId, nodeParams.privateKey, remoteNodeId, d.commitments.localParams.fundingPrivKey, d.commitments.remoteParams.fundingPubKey, features)
      val annSignatures = AnnouncementSignatures(d.channelId, shortChannelId, localNodeSig, localBitcoinSig)
      stay using d.copy(localAnnouncementSignatures = Some(annSignatures)) sending annSignatures

    case Event(remoteAnnSigs: AnnouncementSignatures, d@DATA_NORMAL(commitments, None, _, _, _)) if d.commitments.announceChannel =>
      // announce channels only if we want to and our peer too
      // we would already have closed the connection if we require channels to be announced (even feature bit) but our
      // peer does not want channels to be announced
      d.localAnnouncementSignatures match {
        case Some(localAnnSigs) =>
          require(localAnnSigs.shortChannelId == remoteAnnSigs.shortChannelId, s"shortChannelId mismatch: local=${localAnnSigs.shortChannelId} remote=${remoteAnnSigs.shortChannelId}")
          log.info(s"announcing channelId=${d.channelId} on the network with shortId=${localAnnSigs.shortChannelId}")
          import commitments.{localParams, remoteParams}
          val channelAnn = Announcements.makeChannelAnnouncement(localAnnSigs.shortChannelId, localParams.nodeId, remoteParams.nodeId, localParams.fundingPrivKey.publicKey, remoteParams.fundingPubKey, localAnnSigs.nodeSignature, remoteAnnSigs.nodeSignature, localAnnSigs.bitcoinSignature, remoteAnnSigs.bitcoinSignature)
          val nodeAnn = Announcements.makeNodeAnnouncement(nodeParams.privateKey, nodeParams.alias, nodeParams.color, nodeParams.publicAddresses)
          val channelUpdate = Announcements.makeChannelUpdate(nodeParams.privateKey, remoteNodeId, localAnnSigs.shortChannelId, nodeParams.expiryDeltaBlocks, nodeParams.htlcMinimumMsat, nodeParams.feeBaseMsat, nodeParams.feeProportionalMillionth)
          router ! channelAnn
          router ! nodeAnn
          router ! channelUpdate
          relayer ! channelUpdate
          // TODO: remove this later when we use testnet/mainnet
          // let's trigger the broadcast immediately so that we don't wait for 60 seconds to announce our newly created channel
          // we give 3 seconds for the router-watcher roundtrip
          context.system.scheduler.scheduleOnce(3 seconds, router, 'tick_broadcast)
          context.system.eventStream.publish(ShortChannelIdAssigned(self, d.channelId, localAnnSigs.shortChannelId))
          // we acknowledge our AnnouncementSignatures message
          stay using store(d.copy(shortChannelId = Some(localAnnSigs.shortChannelId), localAnnouncementSignatures = None))
        case None =>
          log.info(s"received remote announcement signatures, delaying")
          // our watcher didn't notify yet that the tx has reached ANNOUNCEMENTS_MINCONF confirmations, let's delay remote's message
          context.system.scheduler.scheduleOnce(5 seconds, self, remoteAnnSigs)
          if (nodeParams.spv) {
            log.warning(s"HACK: since we cannot get the tx index in spv mode, we copy the value sent by remote")
            val (blockHeight, txIndex, _) = fromShortId(remoteAnnSigs.shortChannelId)
            self ! WatchEventConfirmed(BITCOIN_FUNDING_DEEPLYBURIED, blockHeight, txIndex)
          }
          stay
      }

    case Event(WatchEventSpent(BITCOIN_FUNDING_SPENT, tx: Transaction), d: DATA_NORMAL) if tx.txid == d.commitments.remoteCommit.txid => handleRemoteSpentCurrent(tx, d)

    case Event(WatchEventSpent(BITCOIN_FUNDING_SPENT, tx: Transaction), d: DATA_NORMAL) if Some(tx.txid) == d.commitments.remoteNextCommitInfo.left.toOption.map(_.nextRemoteCommit.txid) => handleRemoteSpentNext(tx, d)

    case Event(WatchEventSpent(BITCOIN_FUNDING_SPENT, tx: Transaction), d: DATA_NORMAL) => handleRemoteSpentOther(tx, d)

    case Event(INPUT_DISCONNECTED, d: DATA_NORMAL) =>
      d.commitments.localChanges.proposed.collect {
        case add: UpdateAddHtlc => relayer ! AddHtlcDiscarded(add)
      }
      d.shortChannelId match {
        case Some(shortChannelId) =>
          // if channel has be announced, we disable it
          log.info(s"disabling the channel (disconnected)")
          val channelUpdate = Announcements.makeChannelUpdate(nodeParams.privateKey, remoteNodeId, shortChannelId, nodeParams.expiryDeltaBlocks, nodeParams.htlcMinimumMsat, nodeParams.feeBaseMsat, nodeParams.feeProportionalMillionth, enable = false)
          router ! channelUpdate
        case None => {}
      }
      goto(OFFLINE)

    case Event(e: Error, d: DATA_NORMAL) => handleRemoteError(e, d)

    case Event(_: FundingLocked, _: DATA_NORMAL) => stay // will happen after a reconnection if no updates were ever committed to the channel

  })

  /*
           .d8888b.  888      .d88888b.   .d8888b. 8888888 888b    888  .d8888b.
          d88P  Y88b 888     d88P" "Y88b d88P  Y88b  888   8888b   888 d88P  Y88b
          888    888 888     888     888 Y88b.       888   88888b  888 888    888
          888        888     888     888  "Y888b.    888   888Y88b 888 888
          888        888     888     888     "Y88b.  888   888 Y88b888 888  88888
          888    888 888     888     888       "888  888   888  Y88888 888    888
          Y88b  d88P 888     Y88b. .d88P Y88b  d88P  888   888   Y8888 Y88b  d88P
           "Y8888P"  88888888 "Y88888P"   "Y8888P" 8888888 888    Y888  "Y8888P88
   */

  when(SHUTDOWN)(handleExceptions {
    case Event(c: CMD_FULFILL_HTLC, d: DATA_SHUTDOWN) =>
      Try(Commitments.sendFulfill(d.commitments, c)) match {
        case Success((commitments1, fulfill)) =>
          if (c.commit) self ! CMD_SIGN
          handleCommandSuccess(sender, d.copy(commitments = commitments1)) sending fulfill
        case Failure(cause) => handleCommandError(cause)
      }

    case Event(fulfill: UpdateFulfillHtlc, d: DATA_SHUTDOWN) =>
      Try(Commitments.receiveFulfill(d.commitments, fulfill)) match {
        case Success(Right(commitments1)) =>
          relayer ! ForwardFulfill(fulfill)
          stay using d.copy(commitments = commitments1)
        case Success(Left(_)) => stay
        case Failure(cause) => handleLocalError(cause, d)
      }

    case Event(c: CMD_FAIL_HTLC, d: DATA_SHUTDOWN) =>
      Try(Commitments.sendFail(d.commitments, c, nodeParams.privateKey)) match {
        case Success((commitments1, fail)) =>
          if (c.commit) self ! CMD_SIGN
          handleCommandSuccess(sender, d.copy(commitments = commitments1)) sending fail
        case Failure(cause) => handleCommandError(cause)
      }

    case Event(c: CMD_FAIL_MALFORMED_HTLC, d: DATA_SHUTDOWN) =>
      Try(Commitments.sendFailMalformed(d.commitments, c)) match {
        case Success((commitments1, fail)) =>
          if (c.commit) self ! CMD_SIGN
          handleCommandSuccess(sender, d.copy(commitments = commitments1)) sending fail
        case Failure(cause) => handleCommandError(cause)
      }

    case Event(fail: UpdateFailHtlc, d: DATA_SHUTDOWN) =>
      Try(Commitments.receiveFail(d.commitments, fail)) match {
        case Success(Right(commitments1)) =>
          relayer ! ForwardFail(fail)
          stay using d.copy(commitments = commitments1)
        case Success(Left(_)) => stay
        case Failure(cause) => handleLocalError(cause, d)
      }

    case Event(fail: UpdateFailMalformedHtlc, d: DATA_SHUTDOWN) =>
      Try(Commitments.receiveFailMalformed(d.commitments, fail)) match {
        case Success(Right(commitments1)) =>
          relayer ! ForwardFailMalformed(fail)
          stay using d.copy(commitments = commitments1)
        case Success(Left(_)) => stay
        case Failure(cause) => handleLocalError(cause, d)
      }

    case Event(c: CMD_UPDATE_FEE, d: DATA_SHUTDOWN) =>
      Try(Commitments.sendFee(d.commitments, c)) match {
        case Success((commitments1, fee)) =>
          if (c.commit) self ! CMD_SIGN
          handleCommandSuccess(sender, d.copy(commitments = commitments1)) sending fee
        case Failure(cause) => handleCommandError(cause)
      }

    case Event(fee: UpdateFee, d: DATA_SHUTDOWN) =>
      Try(Commitments.receiveFee(d.commitments, fee, nodeParams.maxFeerateMismatch)) match {
        case Success(commitments1) => stay using d.copy(commitments = commitments1)
        case Failure(cause) => handleLocalError(cause, d)
      }

    case Event(CMD_SIGN, d: DATA_SHUTDOWN) =>
      d.commitments.remoteNextCommitInfo match {
        case _ if !Commitments.localHasChanges(d.commitments) =>
          log.info("ignoring CMD_SIGN (nothing to sign)")
          stay
        case Right(_) =>
          Try(Commitments.sendCommit(d.commitments)) match {
            case Success((commitments1, commit)) =>
              log.debug(s"sending a new sig, spec:\n${Commitments.specs2String(commitments1)}")
              handleCommandSuccess(sender, store(d.copy(commitments = commitments1))) sending commit
            case Failure(cause) => handleCommandError(cause)
          }
        case Left(waitForRevocation) =>
          log.debug(s"already in the process of signing, will sign again as soon as possible")
          stay using d.copy(commitments = d.commitments.copy(remoteNextCommitInfo = Left(waitForRevocation.copy(reSignAsap = true))))
      }

    case Event(msg: CommitSig, d@DATA_SHUTDOWN(_, localShutdown, remoteShutdown)) =>
      Try(Commitments.receiveCommit(d.commitments, msg)) map {
        case (commitments1, revocation) =>
          // we always reply with a revocation
          log.debug(s"received a new sig:\n${Commitments.specs2String(commitments1)}")
          forwarder ! revocation
          context.system.eventStream.publish(ChannelSignatureReceived(self, commitments1))
          commitments1
      } match {
        case Success(commitments1) if commitments1.hasNoPendingHtlcs =>
          val closingSigned = Closing.makeFirstClosingTx(commitments1, localShutdown.scriptPubKey, remoteShutdown.scriptPubKey)
          goto(NEGOTIATING) using store(DATA_NEGOTIATING(commitments1, localShutdown, remoteShutdown, closingSigned)) sending closingSigned
        case Success(commitments1) =>
          if (Commitments.localHasChanges(commitments1)) {
            // if we have newly acknowledged changes let's sign them
            self ! CMD_SIGN
          }
          stay using d.copy(commitments = commitments1)
        case Failure(cause) => handleLocalError(cause, d)
      }

    case Event(msg: RevokeAndAck, d@DATA_SHUTDOWN(commitments, localShutdown, remoteShutdown)) =>
      // we received a revocation because we sent a signature
      // => all our changes have been acked including the shutdown message
      Try(Commitments.receiveRevocation(commitments, msg)) match {
        case Success(commitments1) if commitments1.hasNoPendingHtlcs =>
          log.debug(s"received a new rev, switching to NEGOTIATING spec:\n${Commitments.specs2String(commitments1)}")
          val closingSigned = Closing.makeFirstClosingTx(commitments1, localShutdown.scriptPubKey, remoteShutdown.scriptPubKey)
          goto(NEGOTIATING) using store(DATA_NEGOTIATING(commitments1, localShutdown, remoteShutdown, closingSigned)) sending closingSigned
        case Success(commitments1) =>
          if (Commitments.localHasChanges(commitments1) && d.commitments.remoteNextCommitInfo.left.map(_.reSignAsap) == Left(true)) {
            self ! CMD_SIGN
          }
          log.debug(s"received a new rev, spec:\n${Commitments.specs2String(commitments1)}")
          stay using d.copy(commitments = commitments1)
        case Failure(cause) => handleLocalError(cause, d)
      }

    case Event(CurrentBlockCount(count), d: DATA_SHUTDOWN) if d.commitments.hasTimedoutOutgoingHtlcs(count) =>
      handleLocalError(HtlcTimedout, d)

    case Event(CurrentFeerate(feeratePerKw), d: DATA_SHUTDOWN) =>
      d.commitments.localParams.isFunder match {
        case true if Helpers.shouldUpdateFee(d.commitments.localCommit.spec.feeratePerKw, feeratePerKw, nodeParams.updateFeeMinDiffRatio) =>
          self ! CMD_UPDATE_FEE(feeratePerKw, commit = true)
          stay
        case false if Helpers.isFeeDiffTooHigh(d.commitments.localCommit.spec.feeratePerKw, feeratePerKw, nodeParams.maxFeerateMismatch) =>
          handleLocalError(FeerateTooDifferent(localFeeratePerKw = feeratePerKw, remoteFeeratePerKw = d.commitments.localCommit.spec.feeratePerKw), d)
        case _ => stay
      }

    case Event(WatchEventSpent(BITCOIN_FUNDING_SPENT, tx: Transaction), d: DATA_SHUTDOWN) if tx.txid == d.commitments.remoteCommit.txid => handleRemoteSpentCurrent(tx, d)

    case Event(WatchEventSpent(BITCOIN_FUNDING_SPENT, tx: Transaction), d: DATA_SHUTDOWN) if Some(tx.txid) == d.commitments.remoteNextCommitInfo.left.toOption.map(_.nextRemoteCommit.txid) => handleRemoteSpentNext(tx, d)

    case Event(WatchEventSpent(BITCOIN_FUNDING_SPENT, tx: Transaction), d: DATA_SHUTDOWN) => handleRemoteSpentOther(tx, d)

    case Event(CMD_CLOSE(_), d: DATA_SHUTDOWN) => handleCommandError(ClosingAlreadyInProgress)

    case Event(e: Error, d: DATA_SHUTDOWN) => handleRemoteError(e, d)

  })

  when(NEGOTIATING)(handleExceptions {
    case Event(ClosingSigned(_, remoteClosingFee, remoteSig), d: DATA_NEGOTIATING) =>
      Closing.checkClosingSignature(d.commitments, d.localShutdown.scriptPubKey, d.remoteShutdown.scriptPubKey, Satoshi(remoteClosingFee), remoteSig) match {
        case Success(signedClosingTx) if remoteClosingFee == d.localClosingSigned.feeSatoshis =>
          handleMutualClose(signedClosingTx, d)
        case Success(signedClosingTx) =>
          val nextClosingFee = Closing.nextClosingFee(Satoshi(d.localClosingSigned.feeSatoshis), Satoshi(remoteClosingFee))
          val (_, closingSigned) = Closing.makeClosingTx(d.commitments, d.localShutdown.scriptPubKey, d.remoteShutdown.scriptPubKey, nextClosingFee)
          if (nextClosingFee == Satoshi(remoteClosingFee)) {
            handleMutualClose(signedClosingTx, store(d)) sending closingSigned
          } else {
            stay using store(d.copy(localClosingSigned = closingSigned)) sending closingSigned
          }
        case Failure(cause) =>
          log.error(cause, "cannot verify their close signature")
          throw InvalidCloseSignature
      }

    case Event(WatchEventSpent(BITCOIN_FUNDING_SPENT, tx: Transaction), d: DATA_NEGOTIATING) if tx.txid == Closing.makeClosingTx(d.commitments, d.localShutdown.scriptPubKey, d.remoteShutdown.scriptPubKey, Satoshi(d.localClosingSigned.feeSatoshis))._1.tx.txid =>
      // happens when we agreed on a closeSig, but we don't know it yet: we receive the watcher notification before their ClosingSigned (which will match ours)
      stay

    case Event(WatchEventSpent(BITCOIN_FUNDING_SPENT, tx: Transaction), d: DATA_NEGOTIATING) if tx.txid == d.commitments.remoteCommit.txid => handleRemoteSpentCurrent(tx, d)

    case Event(WatchEventSpent(BITCOIN_FUNDING_SPENT, tx: Transaction), d: DATA_NEGOTIATING) if Some(tx.txid) == d.commitments.remoteNextCommitInfo.left.toOption.map(_.nextRemoteCommit.txid) => handleRemoteSpentNext(tx, d)

    case Event(WatchEventSpent(BITCOIN_FUNDING_SPENT, tx: Transaction), d: DATA_NEGOTIATING) => handleRemoteSpentOther(tx, d)

    case Event(CMD_CLOSE(_), d: DATA_NEGOTIATING) => handleCommandError(ClosingAlreadyInProgress)

    case Event(e: Error, d: DATA_NEGOTIATING) => handleRemoteError(e, d)

  })

  when(CLOSING)(handleExceptions {
    case Event(c: CMD_FULFILL_HTLC, d: DATA_CLOSING) =>
      Try(Commitments.sendFulfill(d.commitments, c)) match {
        case Success((commitments1, _)) =>
          log.info(s"got valid payment preimage, recalculating transactions to redeem the corresponding htlc on-chain")
          val localCommitPublished1 = d.localCommitPublished.map {
            case localCommitPublished =>
              val localCommitPublished1 = Helpers.Closing.claimCurrentLocalCommitTxOutputs(commitments1, localCommitPublished.commitTx)
              doPublish(localCommitPublished1)
              localCommitPublished1
          }
          val remoteCommitPublished1 = d.remoteCommitPublished.map {
            case remoteCommitPublished =>
              val remoteCommitPublished1 = Helpers.Closing.claimRemoteCommitTxOutputs(commitments1, commitments1.remoteCommit, remoteCommitPublished.commitTx)
              doPublish(remoteCommitPublished1, BITCOIN_REMOTECOMMIT_DONE)
              remoteCommitPublished1
          }
          val nextRemoteCommitPublished1 = d.nextRemoteCommitPublished.map {
            case remoteCommitPublished =>
              val remoteCommitPublished1 = Helpers.Closing.claimRemoteCommitTxOutputs(commitments1, commitments1.remoteCommit, remoteCommitPublished.commitTx)
              doPublish(remoteCommitPublished1, BITCOIN_NEXTREMOTECOMMIT_DONE)
              remoteCommitPublished1
          }
          stay using store(d.copy(commitments = commitments1, localCommitPublished = localCommitPublished1, remoteCommitPublished = remoteCommitPublished1, nextRemoteCommitPublished = nextRemoteCommitPublished1))
        case Failure(cause) => handleCommandError(cause)
      }

    case Event(WatchEventSpent(BITCOIN_FUNDING_SPENT, tx: Transaction), d: DATA_CLOSING) if Some(tx.txid) == d.mutualClosePublished.map(_.txid) =>
      // we just published a mutual close tx, we are notified but it's alright
      stay

    case Event(WatchEventSpent(BITCOIN_FUNDING_SPENT, tx: Transaction), d: DATA_CLOSING) if Some(tx.txid) == d.localCommitPublished.map(_.commitTx.txid) =>
      // this is because WatchSpent watches never expire and we are notified multiple times
      stay

    case Event(WatchEventSpent(BITCOIN_FUNDING_SPENT, tx: Transaction), d: DATA_CLOSING) if Some(tx.txid) == d.remoteCommitPublished.map(_.commitTx.txid) =>
      // this is because WatchSpent watches never expire and we are notified multiple times
      stay

    case Event(WatchEventSpent(BITCOIN_FUNDING_SPENT, tx: Transaction), d: DATA_CLOSING) if Some(tx.txid) == d.nextRemoteCommitPublished.map(_.commitTx.txid) =>
      // this is because WatchSpent watches never expire and we are notified multiple times
      stay

    case Event(WatchEventSpent(BITCOIN_FUNDING_SPENT, tx: Transaction), d: DATA_CLOSING) if tx.txid == d.commitments.remoteCommit.txid =>
      // counterparty may attempt to spend its last commit tx at any time
      handleRemoteSpentCurrent(tx, d)

    case Event(WatchEventSpent(BITCOIN_FUNDING_SPENT, tx: Transaction), d: DATA_CLOSING) if Some(tx.txid) == d.commitments.remoteNextCommitInfo.left.toOption.map(_.nextRemoteCommit.txid) =>
      // counterparty may attempt to spend its last commit tx at any time
      handleRemoteSpentNext(tx, d)

    case Event(WatchEventSpent(BITCOIN_FUNDING_SPENT, tx: Transaction), d: DATA_CLOSING) =>
      // counterparty may attempt to spend a revoked commit tx at any time
      handleRemoteSpentOther(tx, d)

    case Event(WatchEventConfirmed(BITCOIN_CLOSE_DONE, _, _), d: DATA_CLOSING) if d.mutualClosePublished.isDefined => goto(CLOSED)

    case Event(WatchEventConfirmed(BITCOIN_LOCALCOMMIT_DONE, _, _), d: DATA_CLOSING) if d.localCommitPublished.isDefined => goto(CLOSED)

    case Event(WatchEventConfirmed(BITCOIN_REMOTECOMMIT_DONE, _, _), d: DATA_CLOSING) if d.remoteCommitPublished.isDefined => goto(CLOSED)

    case Event(WatchEventConfirmed(BITCOIN_NEXTREMOTECOMMIT_DONE, _, _), d: DATA_CLOSING) if d.nextRemoteCommitPublished.isDefined => goto(CLOSED)

    case Event(WatchEventConfirmed(BITCOIN_PENALTY_DONE, _, _), d: DATA_CLOSING) if d.revokedCommitPublished.size > 0 => goto(CLOSED)

    case Event(CMD_CLOSE(_), d: DATA_CLOSING) => handleCommandError(ClosingAlreadyInProgress)

    case Event(e: Error, d: DATA_CLOSING) => stay // nothing to do, there is already a spending tx published

    case Event(INPUT_DISCONNECTED, _) =>
      log.info(s"we are disconnected, but it does not matter anymore")
      stay
  })

  when(CLOSED, stateTimeout = 10 seconds)(handleExceptions {
    case Event(StateTimeout, _) =>
      stateData match {
        case d: HasCommitments =>
          log.info(s"deleting database record for channelId=${d.channelId}")
          nodeParams.channelsDb.delete(d.channelId)
        case _ => {}
      }
      log.info("shutting down")
      stop(FSM.Normal)

    case Event(INPUT_DISCONNECTED, _) => stay
  })

  when(OFFLINE)(handleExceptions {
    case Event(INPUT_RECONNECTED(r), d: HasCommitments) =>
      forwarder ! r
      val channelReestablish = ChannelReestablish(
        channelId = d.channelId,
        nextLocalCommitmentNumber = d.commitments.localCommit.index + 1,
        nextRemoteRevocationNumber = d.commitments.remoteCommit.index
      )
      goto(SYNCING) sending channelReestablish

    case Event(c: CMD_ADD_HTLC, d: DATA_NORMAL) =>
      log.info(s"rejecting htlc (disconnected)")
      relayer ! AddHtlcFailed(c, ChannelUnavailable)
      handleCommandError(ChannelUnavailable)

    case Event(CMD_CLOSE(_), d: HasCommitments) => handleLocalError(ForcedLocalCommit("can't do a mutual close while disconnected"), d) replying "ok"

    case Event(CurrentBlockCount(count), d: HasCommitments) if d.commitments.hasTimedoutOutgoingHtlcs(count) =>
      handleLocalError(HtlcTimedout, d)

    case Event(WatchEventSpent(BITCOIN_FUNDING_SPENT, tx: Transaction), d: HasCommitments) if tx.txid == d.commitments.remoteCommit.txid => handleRemoteSpentCurrent(tx, d)

    case Event(WatchEventSpent(BITCOIN_FUNDING_SPENT, tx: Transaction), d: HasCommitments) if Some(tx.txid) == d.commitments.remoteNextCommitInfo.left.toOption.map(_.nextRemoteCommit.txid) => handleRemoteSpentNext(tx, d)

    case Event(WatchEventSpent(BITCOIN_FUNDING_SPENT, tx: Transaction), d: HasCommitments) => handleRemoteSpentOther(tx, d)
  })

  when(SYNCING)(handleExceptions {
    case Event(_: ChannelReestablish, d: DATA_WAIT_FOR_FUNDING_CONFIRMED) =>
      // we put back the watch (operation is idempotent) because the event may have been fired while we were in OFFLINE
      blockchain ! WatchConfirmed(self, d.commitments.commitInput.outPoint.txid, nodeParams.minDepthBlocks, BITCOIN_FUNDING_DEPTHOK)
      goto(WAIT_FOR_FUNDING_CONFIRMED)

    case Event(_: ChannelReestablish, d: DATA_WAIT_FOR_FUNDING_LOCKED) =>
      log.info(s"re-sending fundingLocked")
      val nextPerCommitmentPoint = Generators.perCommitPoint(d.commitments.localParams.shaSeed, 1)
      val fundingLocked = FundingLocked(d.commitments.channelId, nextPerCommitmentPoint)
      goto(WAIT_FOR_FUNDING_LOCKED) sending fundingLocked

    case Event(channelReestablish: ChannelReestablish, d: DATA_NORMAL) =>

      val commitments1 = if (channelReestablish.nextLocalCommitmentNumber == 1 && d.commitments.localCommit.index == 0) {
        // no new commitment was exchanged after NORMAL state was reached
        log.info(s"re-sending fundingLocked")
        val nextPerCommitmentPoint = Generators.perCommitPoint(d.commitments.localParams.shaSeed, 1)
        val fundingLocked = FundingLocked(d.commitments.channelId, nextPerCommitmentPoint)
        forwarder ! fundingLocked
        d.commitments
      } else {
        handleSync(channelReestablish, d)
      }

      d.localShutdown.map {
        case localShutdown =>
          log.info(s"re-sending localShutdown")
          forwarder ! localShutdown
      }

      // we put back the watch (operation is idempotent) because the event may have been fired while we were in OFFLINE
      // NB: in spv mode we currently can't get the tx index in block (which is used to calculate the short id)
      // instead, we rely on a hack by trusting the index the counterparty sends us
      if (d.commitments.announceChannel && d.shortChannelId.isEmpty && !nodeParams.spv) {
        blockchain ! WatchConfirmed(self, d.commitments.commitInput.outPoint.txid, ANNOUNCEMENTS_MINCONF, BITCOIN_FUNDING_DEEPLYBURIED)
      }

      d.shortChannelId.map {
        case shortChannelId =>
          // we re-enable the channel
          log.info(s"enabling the channel (reconnected)")
          val channelUpdate = Announcements.makeChannelUpdate(nodeParams.privateKey, remoteNodeId, shortChannelId, nodeParams.expiryDeltaBlocks, nodeParams.htlcMinimumMsat, nodeParams.feeBaseMsat, nodeParams.feeProportionalMillionth, enable = true)
          router ! channelUpdate
      }
      goto(NORMAL) using d.copy(commitments = commitments1)

    case Event(channelReestablish: ChannelReestablish, d: DATA_SHUTDOWN) =>
      val commitments1 = handleSync(channelReestablish, d)
      forwarder ! d.localShutdown
      goto(SHUTDOWN) using d.copy(commitments = commitments1)

    case Event(_: ChannelReestablish, d: DATA_NEGOTIATING) =>
      forwarder ! d.localClosingSigned
      goto(NEGOTIATING)

    case Event(c: CMD_ADD_HTLC, d: DATA_NORMAL) =>
      log.info(s"rejecting htlc (syncing)")
      relayer ! AddHtlcFailed(c, ChannelUnavailable)
      handleCommandError(ChannelUnavailable)

    case Event(CMD_CLOSE(_), d: HasCommitments) => handleLocalError(ForcedLocalCommit("can't do a mutual close while syncing"), d)

    case Event(CurrentBlockCount(count), d: HasCommitments) if d.commitments.hasTimedoutOutgoingHtlcs(count) =>
      handleLocalError(HtlcTimedout, d)

    case Event(WatchEventSpent(BITCOIN_FUNDING_SPENT, tx: Transaction), d: HasCommitments) if tx.txid == d.commitments.remoteCommit.txid => handleRemoteSpentCurrent(tx, d)

    case Event(WatchEventSpent(BITCOIN_FUNDING_SPENT, tx: Transaction), d: HasCommitments) if Some(tx.txid) == d.commitments.remoteNextCommitInfo.left.toOption.map(_.nextRemoteCommit.txid) => handleRemoteSpentNext(tx, d)

    case Event(WatchEventSpent(BITCOIN_FUNDING_SPENT, tx: Transaction), d: HasCommitments) => handleRemoteSpentOther(tx, d)
  })

  when(ERR_INFORMATION_LEAK, stateTimeout = 10 seconds) {
    case Event(StateTimeout, _) =>
      log.info("shutting down")
      stop(FSM.Normal)
  }

  whenUnhandled {

    case Event(INPUT_PUBLISH_LOCALCOMMIT, d: HasCommitments) => handleLocalError(ForcedLocalCommit("manual unilateral close"), d)

    case Event(INPUT_DISCONNECTED, _) => goto(OFFLINE)

    case Event(WatchEventLost(BITCOIN_FUNDING_LOST), _) => goto(ERR_FUNDING_LOST)

    case Event(CMD_GETSTATE, _) =>
      sender ! stateName
      stay

    case Event(CMD_GETSTATEDATA, _) =>
      sender ! stateData
      stay

    case Event(CMD_GETINFO, _) =>
      val channelId = Helpers.getChannelId(stateData)
      sender ! RES_GETINFO(remoteNodeId, channelId, stateName, stateData)
      stay

    // we only care about this event in NORMAL and SHUTDOWN state, and we never unregister to the event stream
    case Event(CurrentBlockCount(_), _) => stay

    // we only care about this event in NORMAL and SHUTDOWN state, and we never unregister to the event stream
    case Event(CurrentFeerate(_), _) => stay

    // we receive this when we send command to ourselves
    case Event("ok", _) => stay
  }

  onTransition {
    case WAIT_FOR_INIT_INTERNAL -> WAIT_FOR_INIT_INTERNAL => {} // called at channel initialization
    case WAIT_FOR_INIT_INTERNAL -> OFFLINE =>
      context.system.eventStream.publish(ChannelStateChanged(self, context.parent, remoteNodeId, WAIT_FOR_INIT_INTERNAL, OFFLINE, nextStateData))
    case state -> nextState if nextState != state =>
      context.system.eventStream.publish(ChannelStateChanged(self, context.parent, remoteNodeId, state, nextState, nextStateData))
  }

  /*
          888    888        d8888 888b    888 8888888b.  888      8888888888 8888888b.   .d8888b.
          888    888       d88888 8888b   888 888  "Y88b 888      888        888   Y88b d88P  Y88b
          888    888      d88P888 88888b  888 888    888 888      888        888    888 Y88b.
          8888888888     d88P 888 888Y88b 888 888    888 888      8888888    888   d88P  "Y888b.
          888    888    d88P  888 888 Y88b888 888    888 888      888        8888888P"      "Y88b.
          888    888   d88P   888 888  Y88888 888    888 888      888        888 T88b         "888
          888    888  d8888888888 888   Y8888 888  .d88P 888      888        888  T88b  Y88b  d88P
          888    888 d88P     888 888    Y888 8888888P"  88888888 8888888888 888   T88b  "Y8888P"
   */

  def handleCommandSuccess(sender: ActorRef, newData: Data) = {
    stay using newData replying "ok"
  }

  def handleCommandError(cause: Throwable) = {
    cause match {
      case _: ChannelException => log.error(s"$cause")
      case _ => log.error(cause, "")
    }
    stay replying Status.Failure(cause)
  }

  def handleLocalError(cause: Throwable, d: HasCommitments) = {
    log.error(cause, "")
    val error = Error(d.channelId, cause.getMessage.getBytes)
    spendLocalCurrent(d) sending error
  }

  def handleRemoteErrorNoCommitments(e: Error) = {
    // when there is no commitment yet, we just go to CLOSED state in case an error occurs
    log.error(s"peer sent $e, closing connection") // see bolt #2: A node MUST fail the connection if it receives an err message
    goto(CLOSED)
  }

  def handleRemoteError(e: Error, d: HasCommitments) = {
    log.error(s"peer sent $e, closing connection") // see bolt #2: A node MUST fail the connection if it receives an err message
    spendLocalCurrent(d)
  }

  def handleMutualClose(closingTx: Transaction, d: DATA_NEGOTIATING) = {
    log.info(s"closingTxId=${closingTx.txid}")
    val mutualClosePublished = Some(closingTx)
    doPublish(closingTx)
    val nextData = DATA_CLOSING(d.commitments, mutualClosePublished)
    goto(CLOSING) using store(nextData)
  }

  def doPublish(closingTx: Transaction) = {
    blockchain ! PublishAsap(closingTx)
    blockchain ! WatchConfirmed(self, closingTx.txid, nodeParams.minDepthBlocks, BITCOIN_CLOSE_DONE)
  }

  def spendLocalCurrent(d: HasCommitments) = {
    val commitTx = d.commitments.localCommit.publishableTxs.commitTx.tx

    val localCommitPublished = Helpers.Closing.claimCurrentLocalCommitTxOutputs(d.commitments, commitTx)
    doPublish(localCommitPublished)

    val nextData = d match {
      case closing: DATA_CLOSING => closing.copy(localCommitPublished = Some(localCommitPublished))
      case _ => DATA_CLOSING(d.commitments, localCommitPublished = Some(localCommitPublished))
    }

    goto(CLOSING) using store(nextData)
  }

  def doPublish(localCommitPublished: LocalCommitPublished) = {
    blockchain ! PublishAsap(localCommitPublished.commitTx)

    // if there is a claim-main-delayed-output tx, we watch it, otherwise we watch the commit tx
    // NB: we do not watch for htlcs txes!!
    // this may lead to some htlcs not been claimed because the channel will be considered close and deleted before the claiming txes are published
    localCommitPublished.claimMainDelayedOutputTx match {
      case Some(tx) =>
        if (nodeParams.spv) {
          // we need to watch the corresponding public key script of the commit tx
          blockchain ! Hint(new BitcoinjScript(localCommitPublished.commitTx.txOut(tx.txIn.head.outPoint.index.toInt).publicKeyScript))
        }
        blockchain ! WatchConfirmed(self, tx.txid, nodeParams.minDepthBlocks, BITCOIN_LOCALCOMMIT_DONE)
      case None => blockchain ! WatchConfirmed(self, localCommitPublished.commitTx.txid, nodeParams.minDepthBlocks, BITCOIN_LOCALCOMMIT_DONE)
    }

    localCommitPublished.claimMainDelayedOutputTx.foreach(tx => blockchain ! PublishAsap(tx))
    localCommitPublished.htlcSuccessTxs.foreach(tx => blockchain ! PublishAsap(tx))
    localCommitPublished.htlcTimeoutTxs.foreach(tx => blockchain ! PublishAsap(tx))
    localCommitPublished.claimHtlcDelayedTx.foreach(tx => blockchain ! PublishAsap(tx))

    // we also watch the htlc-timeout outputs in order to extract payment preimages
    localCommitPublished.htlcTimeoutTxs.foreach(tx => {
      require(tx.txIn.size == 1, s"an htlc-timeout tx must have exactly 1 input (has ${tx.txIn.size})")
      val outpoint = tx.txIn(0).outPoint
      log.info(s"watching output ${outpoint.index} of commit tx ${outpoint.txid}")
      blockchain ! WatchSpent(relayer, outpoint.txid, outpoint.index.toInt, BITCOIN_HTLC_SPENT)
    })
  }

  def handleRemoteSpentCurrent(commitTx: Transaction, d: HasCommitments) = {
    log.warning(s"they published their current commit in txid=${commitTx.txid}")
    require(commitTx.txid == d.commitments.remoteCommit.txid, "txid mismatch")

    val remoteCommitPublished = Helpers.Closing.claimRemoteCommitTxOutputs(d.commitments, d.commitments.remoteCommit, commitTx)
    doPublish(remoteCommitPublished, BITCOIN_REMOTECOMMIT_DONE)

    val nextData = d match {
      case closing: DATA_CLOSING => closing.copy(remoteCommitPublished = Some(remoteCommitPublished))
      case _ => DATA_CLOSING(d.commitments, remoteCommitPublished = Some(remoteCommitPublished))
    }

    goto(CLOSING) using store(nextData)
  }

  def handleRemoteSpentNext(commitTx: Transaction, d: HasCommitments) = {
    log.warning(s"they published their next commit in txid=${commitTx.txid}")
    require(d.commitments.remoteNextCommitInfo.isLeft, "next remote commit must be defined")
    val remoteCommit = d.commitments.remoteNextCommitInfo.left.get.nextRemoteCommit
    require(commitTx.txid == remoteCommit.txid, "txid mismatch")

    val remoteCommitPublished = Helpers.Closing.claimRemoteCommitTxOutputs(d.commitments, remoteCommit, commitTx)
    doPublish(remoteCommitPublished, BITCOIN_NEXTREMOTECOMMIT_DONE)

    val nextData = d match {
      case closing: DATA_CLOSING => closing.copy(nextRemoteCommitPublished = Some(remoteCommitPublished))
      case _ => DATA_CLOSING(d.commitments, nextRemoteCommitPublished = Some(remoteCommitPublished))
    }

    goto(CLOSING) using store(nextData)
  }

  def doPublish(remoteCommitPublished: RemoteCommitPublished, event: BitcoinEvent) = {
    require(event == BITCOIN_REMOTECOMMIT_DONE || event == BITCOIN_NEXTREMOTECOMMIT_DONE)

    // if there is a claim-main-output tx, we watch it, otherwise we watch the commit tx
    // NB: we do not watch for htlcs txes!!
    // this may lead to some htlcs not been claimed because the channel will be considered close and deleted before the claiming txes are published
    remoteCommitPublished.claimMainOutputTx match {
      case Some(tx) =>
        if (nodeParams.spv) {
          // we need to watch the corresponding public key script of the commit tx
          blockchain ! Hint(new BitcoinjScript(remoteCommitPublished.commitTx.txOut(tx.txIn.head.outPoint.index.toInt).publicKeyScript))
        }
        blockchain ! WatchConfirmed(self, tx.txid, nodeParams.minDepthBlocks, event)
      case None => blockchain ! WatchConfirmed(self, remoteCommitPublished.commitTx.txid, nodeParams.minDepthBlocks, event)
    }

    remoteCommitPublished.claimMainOutputTx.foreach(tx => blockchain ! PublishAsap(tx))
    remoteCommitPublished.claimHtlcSuccessTxs.foreach(tx => blockchain ! PublishAsap(tx))
    remoteCommitPublished.claimHtlcTimeoutTxs.foreach(tx => blockchain ! PublishAsap(tx))

    // we also watch the htlc-sent outputs in order to extract payment preimages
    remoteCommitPublished.claimHtlcTimeoutTxs.foreach(tx => {
      require(tx.txIn.size == 1, s"a claim-htlc-timeout tx must have exactly 1 input (has ${tx.txIn.size})")
      val outpoint = tx.txIn(0).outPoint
      log.info(s"watching output ${outpoint.index} of commit tx ${outpoint.txid}")
      blockchain ! WatchSpent(relayer, outpoint.txid, outpoint.index.toInt, BITCOIN_HTLC_SPENT)
    })
  }

  def handleRemoteSpentOther(tx: Transaction, d: HasCommitments) = {
    log.warning(s"funding tx spent in txid=${tx.txid}")

    Helpers.Closing.claimRevokedRemoteCommitTxOutputs(d.commitments, tx) match {
      case Some(revokedCommitPublished) =>
        log.warning(s"txid=${tx.txid} was a revoked commitment, publishing the penalty tx")
        val error = Error(d.channelId, "Funding tx has been spent".getBytes)

        doPublish(revokedCommitPublished)

        val nextData = d match {
          case closing: DATA_CLOSING => closing.copy(revokedCommitPublished = closing.revokedCommitPublished :+ revokedCommitPublished)
          case _ => DATA_CLOSING(d.commitments, revokedCommitPublished = revokedCommitPublished :: Nil)
        }
        goto(CLOSING) using store(nextData) sending error
      case None =>
        // the published tx was neither their current commitment nor a revoked one
        log.error(s"couldn't identify txid=${tx.txid}, something very bad is going on!!!")
        goto(ERR_INFORMATION_LEAK)
    }
  }

  def doPublish(revokedCommitPublished: RevokedCommitPublished) = {

    // if there is a main-penalty or a claim-main-output tx, we watch them, otherwise we watch the commit tx
    // NB: we do not watch for htlcs txes, but we don't steal them currently anyway
    (revokedCommitPublished.mainPenaltyTx, revokedCommitPublished.claimMainOutputTx) match {
      case (Some(tx), _) =>
        if (nodeParams.spv) {
          // we need to watch the corresponding public key script of the revoked commit tx
          blockchain ! Hint(new BitcoinjScript(revokedCommitPublished.commitTx.txOut(tx.txIn.head.outPoint.index.toInt).publicKeyScript))
        }
        blockchain ! WatchConfirmed(self, tx.txid, nodeParams.minDepthBlocks, BITCOIN_PENALTY_DONE)
      case (None, Some(tx)) =>
        if (nodeParams.spv) {
          // we need to watch the corresponding public key script of the revoked commit tx
          blockchain ! Hint(new BitcoinjScript(revokedCommitPublished.commitTx.txOut(tx.txIn.head.outPoint.index.toInt).publicKeyScript))
        }
        blockchain ! WatchConfirmed(self, tx.txid, nodeParams.minDepthBlocks, BITCOIN_PENALTY_DONE)
      case _ => blockchain ! WatchConfirmed(self, revokedCommitPublished.commitTx.txid, nodeParams.minDepthBlocks, BITCOIN_PENALTY_DONE)
    }

    revokedCommitPublished.claimMainOutputTx.foreach(tx => blockchain ! PublishAsap(tx))
    revokedCommitPublished.mainPenaltyTx.foreach(tx => blockchain ! PublishAsap(tx))
    revokedCommitPublished.claimHtlcTimeoutTxs.foreach(tx => blockchain ! PublishAsap(tx))
    revokedCommitPublished.htlcTimeoutTxs.foreach(tx => blockchain ! PublishAsap(tx))
    revokedCommitPublished.htlcPenaltyTxs.foreach(tx => blockchain ! PublishAsap(tx))
  }

  def handleInformationLeak(d: HasCommitments) = {
    // this is never supposed to happen !!
    log.error(s"our funding tx ${d.commitments.commitInput.outPoint.txid} was spent !!")
    val error = Error(d.channelId, "Funding tx has been spent".getBytes)

    // let's try to spend our current local tx
    val commitTx = d.commitments.localCommit.publishableTxs.commitTx.tx
    val localCommitPublished = Helpers.Closing.claimCurrentLocalCommitTxOutputs(d.commitments, commitTx)
    doPublish(localCommitPublished)

    goto(ERR_INFORMATION_LEAK) sending error
  }

  def handleSync(channelReestablish: ChannelReestablish, d: HasCommitments): Commitments = {
    // first we clean up unacknowledged updates
    log.debug(s"discarding proposed OUT: ${d.commitments.localChanges.proposed.map(Commitments.msg2String(_)).mkString(",")}")
    log.debug(s"discarding proposed IN: ${d.commitments.remoteChanges.proposed.map(Commitments.msg2String(_)).mkString(",")}")
    val commitments1 = d.commitments.copy(
      localChanges = d.commitments.localChanges.copy(proposed = Nil),
      remoteChanges = d.commitments.remoteChanges.copy(proposed = Nil),
      localNextHtlcId = d.commitments.localNextHtlcId - d.commitments.localChanges.proposed.collect { case u: UpdateAddHtlc => u }.size,
      remoteNextHtlcId = d.commitments.remoteNextHtlcId - d.commitments.remoteChanges.proposed.collect { case u: UpdateAddHtlc => u }.size)
    log.debug(s"localNextHtlcId=${d.commitments.localNextHtlcId}->${commitments1.localNextHtlcId}")
    log.debug(s"remoteNextHtlcId=${d.commitments.remoteNextHtlcId}->${commitments1.remoteNextHtlcId}")

    def resendRevocation = {
      // let's see the state of remote sigs
      if (commitments1.localCommit.index == channelReestablish.nextRemoteRevocationNumber) {
        // nothing to do
      } else if (commitments1.localCommit.index == channelReestablish.nextRemoteRevocationNumber + 1) {
        // our last revocation got lost, let's resend it
        log.debug(s"re-sending last revocation")
        val localPerCommitmentSecret = Generators.perCommitSecret(commitments1.localParams.shaSeed, d.commitments.localCommit.index - 1)
        val localNextPerCommitmentPoint = Generators.perCommitPoint(commitments1.localParams.shaSeed, d.commitments.localCommit.index + 1)
        val revocation = RevokeAndAck(
          channelId = commitments1.channelId,
          perCommitmentSecret = localPerCommitmentSecret,
          nextPerCommitmentPoint = localNextPerCommitmentPoint
        )
        forwarder ! revocation
      } else throw RevocationSyncError
    }

    // re-sending sig/rev (in the right order)
    val htlcsIn = commitments1.remoteNextCommitInfo match {
      case Left(waitingForRevocation) if waitingForRevocation.nextRemoteCommit.index + 1 == channelReestablish.nextLocalCommitmentNumber =>
        // we had sent a new sig and were waiting for their revocation
        // they had received the new sig but their revocation was lost during the disconnection
        // they will send us the revocation, nothing to do here
        log.debug(s"waiting for them to re-send their last revocation")
        resendRevocation
      case Left(waitingForRevocation) if waitingForRevocation.nextRemoteCommit.index == channelReestablish.nextLocalCommitmentNumber =>
        // we had sent a new sig and were waiting for their revocation
        // they didn't receive the new sig because of the disconnection
        // we just resend the same updates and the same sig

        val revWasSentLast = commitments1.localCommit.index > waitingForRevocation.sentAfterLocalCommitIndex
        if (!revWasSentLast) resendRevocation

        log.debug(s"re-sending previously local signed changes: ${commitments1.localChanges.signed.map(Commitments.msg2String(_)).mkString(",")}")
        commitments1.localChanges.signed.foreach(forwarder ! _)
        log.debug(s"re-sending the exact same previous sig")
        forwarder ! waitingForRevocation.sent

        if (revWasSentLast) resendRevocation
      case Right(_) if commitments1.remoteCommit.index + 1 == channelReestablish.nextLocalCommitmentNumber =>
        // there wasn't any sig in-flight when the disconnection occured
        resendRevocation
      case _ => throw CommitmentSyncError
    }

    // let's now fail all pending htlc for which we are the final payee
    val htlcsToFail = commitments1.remoteCommit.spec.htlcs.collect {
      case Htlc(OUT, add, _) => add
    }.filter {
      case add =>
        Try(Sphinx.parsePacket(nodeParams.privateKey, add.paymentHash, add.onionRoutingPacket))
          .map(_.nextPacket.isLastPacket)
          .getOrElse(true) // we also fail htlcs which onion we can't decode (message won't be precise)
    }
    log.debug(s"failing htlcs=${htlcsToFail.map(Commitments.msg2String(_)).mkString(",")}")
    htlcsToFail.foreach(add => self ! CMD_FAIL_HTLC(add.id, Right(TemporaryNodeFailure), commit = true))

    // have I something to sign?
    if (Commitments.localHasChanges(commitments1)) {
      self ! CMD_SIGN
    }

    commitments1
  }

  /**
    * This helper function runs the state's default event handlers, and react to exceptions by unilaterally closing the channel
    */
  def handleExceptions(s: StateFunction): StateFunction = {
    case event if s.isDefinedAt(event) =>
      try {
        s(event)
      } catch {
        case t: Throwable => event.stateData match {
          case d: HasCommitments => handleLocalError(t, d)
          case d: Data =>
            log.error(t, "")
            val error = Error(Helpers.getChannelId(d), t.getMessage.getBytes)
            goto(CLOSED) sending error
        }
      }
  }

  def store[T](d: T)(implicit tp: T <:< HasCommitments): T = {
    log.debug(s"updating database record for channelId=${d.channelId}")
    nodeParams.channelsDb.put(d.channelId, d)
    d
  }

  implicit def state2mystate(state: FSM.State[fr.acinq.eclair.channel.State, Data]): MyState = MyState(state)

  case class MyState(state: FSM.State[fr.acinq.eclair.channel.State, Data]) {

    def sending(msgs: Seq[LightningMessage]): FSM.State[fr.acinq.eclair.channel.State, Data] = {
      msgs.foreach(forwarder ! _)
      state
    }

    def sending(msg: LightningMessage): FSM.State[fr.acinq.eclair.channel.State, Data] = {
      forwarder ! msg
      state
    }

  }

  override def mdc(currentMessage: Any): MDC = {
    val id = Helpers.getChannelId(stateData)
    Map("channelId" -> id)
  }

  override def mdc(currentMessage: Any): MDC = {
    val id = Helpers.getChannelId(stateData)
    Map("channelId" -> id)
  }

  // we let the peer decide what to do
  override val supervisorStrategy = OneForOneStrategy(loggingEnabled = true) { case _ => SupervisorStrategy.Escalate }

  initialize()

}



<|MERGE_RESOLUTION|>--- conflicted
+++ resolved
@@ -1,16 +1,12 @@
 package fr.acinq.eclair.channel
-
-<<<<<<< HEAD
 
 import akka.actor.{ActorRef, FSM, LoggingFSM, OneForOneStrategy, Props, Status, SupervisorStrategy}
 import akka.event.Logging.MDC
 import akka.pattern.pipe
 import fr.acinq.bitcoin.Crypto.PublicKey
-=======
 import akka.actor.{ActorRef, DiagnosticActorLogging, FSM, LoggingFSM, OneForOneStrategy, Props, Status, SupervisorStrategy}
 import akka.event.Logging.MDC
 import fr.acinq.bitcoin.Crypto.{PrivateKey, PublicKey}
->>>>>>> edab8b00
 import fr.acinq.bitcoin._
 import fr.acinq.eclair._
 import fr.acinq.eclair.blockchain._
@@ -36,11 +32,7 @@
   def props(nodeParams: NodeParams, wallet: EclairWallet, remoteNodeId: PublicKey, blockchain: ActorRef, router: ActorRef, relayer: ActorRef) = Props(new Channel(nodeParams, wallet, remoteNodeId, blockchain, router, relayer))
 }
 
-<<<<<<< HEAD
 class Channel(val nodeParams: NodeParams, wallet: EclairWallet, remoteNodeId: PublicKey, blockchain: ActorRef, router: ActorRef, relayer: ActorRef)(implicit ec: ExecutionContext = ExecutionContext.Implicits.global) extends LoggingFSM[State, Data] with FSMDiagnosticActorLogging[State, Data] {
-=======
-class Channel(val nodeParams: NodeParams, remoteNodeId: PublicKey, blockchain: ActorRef, router: ActorRef, relayer: ActorRef)(implicit ec: ExecutionContext = ExecutionContext.Implicits.global) extends LoggingFSM[State, Data] with FSMDiagnosticActorLogging[State, Data] {
->>>>>>> edab8b00
 
   val forwarder = context.actorOf(Props(new Forwarder(nodeParams)), "forwarder")
 
@@ -1452,11 +1444,6 @@
     Map("channelId" -> id)
   }
 
-  override def mdc(currentMessage: Any): MDC = {
-    val id = Helpers.getChannelId(stateData)
-    Map("channelId" -> id)
-  }
-
   // we let the peer decide what to do
   override val supervisorStrategy = OneForOneStrategy(loggingEnabled = true) { case _ => SupervisorStrategy.Escalate }
 
